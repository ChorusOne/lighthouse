#![allow(clippy::integer_arithmetic)]

use super::BeaconState;
use crate::*;
use core::num::NonZeroUsize;
use safe_arith::SafeArith;
use serde_derive::{Deserialize, Serialize};
use ssz::{four_byte_option_impl, Decode, DecodeError, Encode};
use ssz_derive::{Decode, Encode};
use std::ops::Range;
use std::sync::Arc;
use swap_or_not_shuffle::shuffle_list;

mod tests;

// Define "legacy" implementations of `Option<Epoch>`, `Option<NonZeroUsize>` which use four bytes
// for encoding the union selector.
four_byte_option_impl!(four_byte_option_epoch, Epoch);
four_byte_option_impl!(four_byte_option_non_zero_usize, NonZeroUsize);

/// Computes and stores the shuffling for an epoch. Provides various getters to allow callers to
/// read the committees for the given epoch.
#[derive(Debug, Default, PartialEq, Clone, Serialize, Deserialize, Encode, Decode)]
pub struct CommitteeCache {
    #[ssz(with = "four_byte_option_epoch")]
    initialized_epoch: Option<Epoch>,
    shuffling: Vec<usize>,
    shuffling_positions: Vec<NonZeroUsizeOption>,
    committees_per_slot: u64,
    slots_per_epoch: u64,
}

impl CommitteeCache {
    /// Return a new, fully initialized cache.
    ///
    /// Spec v0.12.1
    pub fn initialized<T: EthSpec>(
        state: &BeaconState<T>,
        epoch: Epoch,
        spec: &ChainSpec,
<<<<<<< HEAD
    ) -> Result<Arc<CommitteeCache>, Error> {
        RelativeEpoch::from_epoch(state.current_epoch(), epoch)
            .map_err(|_| Error::EpochOutOfBounds)?;
=======
    ) -> Result<CommitteeCache, Error> {
        // Check that the cache is being built for an in-range epoch.
        //
        // We allow caches to be constructed for historic epochs, per:
        //
        // https://github.com/sigp/lighthouse/issues/3270
        let reqd_randao_epoch = epoch
            .saturating_sub(spec.min_seed_lookahead)
            .saturating_sub(1u64);

        if reqd_randao_epoch < state.min_randao_epoch() || epoch > state.current_epoch() + 1 {
            return Err(Error::EpochOutOfBounds);
        }
>>>>>>> 7d3948c8

        // May cause divide-by-zero errors.
        if T::slots_per_epoch() == 0 {
            return Err(Error::ZeroSlotsPerEpoch);
        }

        let active_validator_indices = get_active_validator_indices(state.validators(), epoch);

        if active_validator_indices.is_empty() {
            return Err(Error::InsufficientValidators);
        }

        let committees_per_slot =
            T::get_committee_count_per_slot(active_validator_indices.len(), spec)? as u64;

        let seed = state.get_seed(epoch, Domain::BeaconAttester, spec)?;

        let shuffling = shuffle_list(
            active_validator_indices,
            spec.shuffle_round_count,
            &seed[..],
            false,
        )
        .ok_or(Error::UnableToShuffle)?;

        // The use of `NonZeroUsize` reduces the maximum number of possible validators by one.
        if state.validators().len() == usize::max_value() {
            return Err(Error::TooManyValidators);
        }

        let mut shuffling_positions = vec![<_>::default(); state.validators().len()];
        for (i, &v) in shuffling.iter().enumerate() {
            *shuffling_positions
                .get_mut(v)
                .ok_or(Error::ShuffleIndexOutOfBounds(v))? = NonZeroUsize::new(i + 1).into();
        }

        Ok(Arc::new(CommitteeCache {
            initialized_epoch: Some(epoch),
            shuffling,
            shuffling_positions,
            committees_per_slot,
            slots_per_epoch: T::slots_per_epoch(),
        }))
    }

    /// Returns `true` if the cache has been initialized at the supplied `epoch`.
    ///
    /// An non-initialized cache does not provide any useful information.
    pub fn is_initialized_at(&self, epoch: Epoch) -> bool {
        Some(epoch) == self.initialized_epoch
    }

    /// Returns the **shuffled** list of active validator indices for the initialized epoch.
    ///
    /// These indices are not in ascending order.
    ///
    /// Always returns `&[]` for a non-initialized epoch.
    ///
    /// Spec v0.12.1
    pub fn active_validator_indices(&self) -> &[usize] {
        &self.shuffling
    }

    /// Returns the shuffled list of active validator indices for the initialized epoch.
    ///
    /// Always returns `&[]` for a non-initialized epoch.
    ///
    /// Spec v0.12.1
    pub fn shuffling(&self) -> &[usize] {
        &self.shuffling
    }

    /// Get the Beacon committee for the given `slot` and `index`.
    ///
    /// Return `None` if the cache is uninitialized, or the `slot` or `index` is out of range.
    pub fn get_beacon_committee(
        &self,
        slot: Slot,
        index: CommitteeIndex,
    ) -> Option<BeaconCommittee> {
        if self.initialized_epoch.is_none()
            || !self.is_initialized_at(slot.epoch(self.slots_per_epoch))
            || index >= self.committees_per_slot
        {
            return None;
        }

        let committee_index = compute_committee_index_in_epoch(
            slot,
            self.slots_per_epoch as usize,
            self.committees_per_slot as usize,
            index as usize,
        );
        let committee = self.compute_committee(committee_index as usize)?;

        Some(BeaconCommittee {
            slot,
            index,
            committee,
        })
    }

    /// Get all the Beacon committees at a given `slot`.
    pub fn get_beacon_committees_at_slot(&self, slot: Slot) -> Result<Vec<BeaconCommittee>, Error> {
        if self.initialized_epoch.is_none() {
            return Err(Error::CommitteeCacheUninitialized(None));
        }

        (0..self.committees_per_slot())
            .map(|index| {
                self.get_beacon_committee(slot, index)
                    .ok_or(Error::NoCommittee { slot, index })
            })
            .collect()
    }

    /// Returns all committees for `self.initialized_epoch`.
    pub fn get_all_beacon_committees(&self) -> Result<Vec<BeaconCommittee>, Error> {
        let initialized_epoch = self
            .initialized_epoch
            .ok_or(Error::CommitteeCacheUninitialized(None))?;

        initialized_epoch.slot_iter(self.slots_per_epoch).try_fold(
            Vec::with_capacity(self.slots_per_epoch as usize),
            |mut vec, slot| {
                vec.append(&mut self.get_beacon_committees_at_slot(slot)?);
                Ok(vec)
            },
        )
    }

    /// Returns the `AttestationDuty` for the given `validator_index`.
    ///
    /// Returns `None` if the `validator_index` does not exist, does not have duties or `Self` is
    /// non-initialized.
    pub fn get_attestation_duties(&self, validator_index: usize) -> Option<AttestationDuty> {
        let i = self.shuffled_position(validator_index)?;

        (0..self.epoch_committee_count())
            .map(|nth_committee| (nth_committee, self.compute_committee_range(nth_committee)))
            .find(|(_, range)| {
                if let Some(range) = range {
                    range.start <= i && range.end > i
                } else {
                    false
                }
            })
            .and_then(|(nth_committee, range)| {
                let (slot, index) = self.convert_to_slot_and_index(nth_committee as u64)?;
                let range = range?;
                let committee_position = i - range.start;
                let committee_len = range.end - range.start;

                Some(AttestationDuty {
                    slot,
                    index,
                    committee_position,
                    committee_len,
                    committees_at_slot: self.committees_per_slot(),
                })
            })
    }

    /// Convert an index addressing the list of all epoch committees into a slot and per-slot index.
    fn convert_to_slot_and_index(
        &self,
        global_committee_index: u64,
    ) -> Option<(Slot, CommitteeIndex)> {
        let epoch_start_slot = self.initialized_epoch?.start_slot(self.slots_per_epoch);
        let slot_offset = global_committee_index / self.committees_per_slot;
        let index = global_committee_index % self.committees_per_slot;
        Some((epoch_start_slot.safe_add(slot_offset).ok()?, index))
    }

    /// Returns the number of active validators in the initialized epoch.
    ///
    /// Always returns `usize::default()` for a non-initialized epoch.
    ///
    /// Spec v0.12.1
    pub fn active_validator_count(&self) -> usize {
        self.shuffling.len()
    }

    /// Returns the total number of committees in the initialized epoch.
    ///
    /// Always returns `usize::default()` for a non-initialized epoch.
    ///
    /// Spec v0.12.1
    pub fn epoch_committee_count(&self) -> usize {
        epoch_committee_count(
            self.committees_per_slot as usize,
            self.slots_per_epoch as usize,
        )
    }

    /// Returns the number of committees per slot for this cache's epoch.
    pub fn committees_per_slot(&self) -> u64 {
        self.committees_per_slot
    }

    /// Returns a slice of `self.shuffling` that represents the `index`'th committee in the epoch.
    ///
    /// Spec v0.12.1
    fn compute_committee(&self, index: usize) -> Option<&[usize]> {
        self.shuffling.get(self.compute_committee_range(index)?)
    }

    /// Returns a range of `self.shuffling` that represents the `index`'th committee in the epoch.
    ///
    /// To avoid a divide-by-zero, returns `None` if `self.committee_count` is zero.
    ///
    /// Will also return `None` if the index is out of bounds.
    ///
    /// Spec v0.12.1
    fn compute_committee_range(&self, index: usize) -> Option<Range<usize>> {
        compute_committee_range_in_epoch(self.epoch_committee_count(), index, self.shuffling.len())
    }

    /// Returns the index of some validator in `self.shuffling`.
    ///
    /// Always returns `None` for a non-initialized epoch.
    pub fn shuffled_position(&self, validator_index: usize) -> Option<usize> {
        self.shuffling_positions
            .get(validator_index)?
            .0
            .map(|p| p.get() - 1)
    }
}

/// Computes the position of the given `committee_index` with respect to all committees in the
/// epoch.
///
/// The return result may be used to provide input to the `compute_committee_range_in_epoch`
/// function.
pub fn compute_committee_index_in_epoch(
    slot: Slot,
    slots_per_epoch: usize,
    committees_per_slot: usize,
    committee_index: usize,
) -> usize {
    (slot.as_usize() % slots_per_epoch) * committees_per_slot + committee_index
}

/// Computes the range for slicing the shuffled indices to determine the members of a committee.
///
/// The `index_in_epoch` parameter can be computed computed using
/// `compute_committee_index_in_epoch`.
pub fn compute_committee_range_in_epoch(
    epoch_committee_count: usize,
    index_in_epoch: usize,
    shuffling_len: usize,
) -> Option<Range<usize>> {
    if epoch_committee_count == 0 || index_in_epoch >= epoch_committee_count {
        return None;
    }

    let start = (shuffling_len * index_in_epoch) / epoch_committee_count;
    let end = (shuffling_len * (index_in_epoch + 1)) / epoch_committee_count;

    Some(start..end)
}

/// Returns the total number of committees in an epoch.
pub fn epoch_committee_count(committees_per_slot: usize, slots_per_epoch: usize) -> usize {
    committees_per_slot * slots_per_epoch
}

/// Returns a list of all `validators` indices where the validator is active at the given
/// `epoch`.
///
/// Spec v0.12.1
pub fn get_active_validator_indices<'a, V, I>(validators: V, epoch: Epoch) -> Vec<usize>
where
    V: IntoIterator<Item = &'a Validator, IntoIter = I>,
    I: ExactSizeIterator + Iterator<Item = &'a Validator>,
{
    let iter = validators.into_iter();

    let mut active = Vec::with_capacity(iter.len());

    for (index, validator) in iter.enumerate() {
        if validator.is_active_at(epoch) {
            active.push(index)
        }
    }

    active
}

#[cfg(feature = "arbitrary-fuzz")]
impl arbitrary::Arbitrary<'_> for CommitteeCache {
    fn arbitrary(_u: &mut arbitrary::Unstructured<'_>) -> arbitrary::Result<Self> {
        Ok(Self::default())
    }
}

/// This is a shim struct to ensure that we can encode a `Vec<Option<NonZeroUsize>>` an SSZ union
/// with a four-byte selector. The SSZ specification changed from four bytes to one byte during 2021
/// and we use this shim to avoid breaking the Lighthouse database.
#[derive(Debug, Default, PartialEq, Clone, Serialize, Deserialize)]
#[serde(transparent)]
struct NonZeroUsizeOption(Option<NonZeroUsize>);

impl From<Option<NonZeroUsize>> for NonZeroUsizeOption {
    fn from(opt: Option<NonZeroUsize>) -> Self {
        Self(opt)
    }
}

impl Encode for NonZeroUsizeOption {
    fn is_ssz_fixed_len() -> bool {
        four_byte_option_non_zero_usize::encode::is_ssz_fixed_len()
    }

    fn ssz_fixed_len() -> usize {
        four_byte_option_non_zero_usize::encode::ssz_fixed_len()
    }

    fn ssz_bytes_len(&self) -> usize {
        four_byte_option_non_zero_usize::encode::ssz_bytes_len(&self.0)
    }

    fn ssz_append(&self, buf: &mut Vec<u8>) {
        four_byte_option_non_zero_usize::encode::ssz_append(&self.0, buf)
    }

    fn as_ssz_bytes(&self) -> Vec<u8> {
        four_byte_option_non_zero_usize::encode::as_ssz_bytes(&self.0)
    }
}

impl Decode for NonZeroUsizeOption {
    fn is_ssz_fixed_len() -> bool {
        four_byte_option_non_zero_usize::decode::is_ssz_fixed_len()
    }

    fn ssz_fixed_len() -> usize {
        four_byte_option_non_zero_usize::decode::ssz_fixed_len()
    }

    fn from_ssz_bytes(bytes: &[u8]) -> Result<Self, DecodeError> {
        four_byte_option_non_zero_usize::decode::from_ssz_bytes(bytes).map(Self)
    }
}<|MERGE_RESOLUTION|>--- conflicted
+++ resolved
@@ -38,12 +38,7 @@
         state: &BeaconState<T>,
         epoch: Epoch,
         spec: &ChainSpec,
-<<<<<<< HEAD
     ) -> Result<Arc<CommitteeCache>, Error> {
-        RelativeEpoch::from_epoch(state.current_epoch(), epoch)
-            .map_err(|_| Error::EpochOutOfBounds)?;
-=======
-    ) -> Result<CommitteeCache, Error> {
         // Check that the cache is being built for an in-range epoch.
         //
         // We allow caches to be constructed for historic epochs, per:
@@ -56,7 +51,6 @@
         if reqd_randao_epoch < state.min_randao_epoch() || epoch > state.current_epoch() + 1 {
             return Err(Error::EpochOutOfBounds);
         }
->>>>>>> 7d3948c8
 
         // May cause divide-by-zero errors.
         if T::slots_per_epoch() == 0 {
