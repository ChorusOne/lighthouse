[package]
name = "types"
version = "0.2.1"
authors = ["Paul Hauner <paul@paulhauner.com>", "Age Manning <Age@AgeManning.com>"]
edition = "2021"

[[bench]]
name = "benches"
harness = false

[dependencies]
serde-big-array = {version = "0.3.2", features = ["const-generics"]}
merkle_proof = { path = "../../consensus/merkle_proof" }
bls = { path = "../../crypto/bls", features = ["arbitrary"] }
compare_fields = { path = "../../common/compare_fields" }
compare_fields_derive = { path = "../../common/compare_fields_derive" }
eth2_interop_keypairs = { path = "../../common/eth2_interop_keypairs" }
<<<<<<< HEAD
ethereum-types = { version = "0.12.1", features = ["arbitrary"] }
=======
ethereum-types = "0.14.1"
>>>>>>> 38514c07
eth2_hashing = "0.3.0"
hex = "0.4.2"
int_to_bytes = { path = "../int_to_bytes" }
log = "0.4.11"
rayon = "1.4.1"
rand = "0.8.5"
safe_arith = { path = "../safe_arith" }
serde = {version = "1.0.116" , features = ["rc"] }
serde_derive = "1.0.116"
slog = "2.5.2"
eth2_ssz = { version = "0.4.1", features = ["arbitrary"] }
eth2_ssz_derive = "0.3.1"
eth2_ssz_types = { version = "0.2.2", features = ["arbitrary"] }
swap_or_not_shuffle = { path = "../swap_or_not_shuffle", features = ["arbitrary"] }
test_random_derive = { path = "../../common/test_random_derive" }
tree_hash = { version = "0.4.1", features = ["arbitrary"] }
tree_hash_derive = "0.4.0"
rand_xorshift = "0.3.0"
cached_tree_hash = { path = "../cached_tree_hash" }
serde_yaml = "0.8.13"
tempfile = "3.1.0"
derivative = "2.1.1"
rusqlite = { version = "0.25.3", features = ["bundled"], optional = true }
# The arbitrary dependency is enabled by default since Capella to avoid complexity introduced by
# `AbstractExecPayload`
arbitrary = { version = "1.0", features = ["derive"] }
eth2_serde_utils = "0.1.1"
regex = "1.5.5"
lazy_static = "1.4.0"
parking_lot = "0.12.0"
itertools = "0.10.0"
<<<<<<< HEAD
superstruct = "0.6.0"
=======
superstruct = "0.5.0"
metastruct = "0.1.0"
>>>>>>> 38514c07
serde_json = "1.0.74"
smallvec = "1.8.0"
serde_with = "1.13.0"
maplit = "1.0.2"

[dev-dependencies]
criterion = "0.3.3"
beacon_chain = { path = "../../beacon_node/beacon_chain" }
eth2_interop_keypairs = { path = "../../common/eth2_interop_keypairs" }
state_processing = { path = "../state_processing" }
tokio = "1.14.0"

[features]
default = ["sqlite", "legacy-arith"]
# Allow saturating arithmetic on slots and epochs. Enabled by default, but deprecated.
legacy-arith = []
sqlite = ["rusqlite"]
# The `arbitrary-fuzz` feature is a no-op provided for backwards compatibility.
# For simplicity `Arbitrary` is now derived regardless of the feature's presence.
arbitrary-fuzz = []<|MERGE_RESOLUTION|>--- conflicted
+++ resolved
@@ -15,11 +15,7 @@
 compare_fields = { path = "../../common/compare_fields" }
 compare_fields_derive = { path = "../../common/compare_fields_derive" }
 eth2_interop_keypairs = { path = "../../common/eth2_interop_keypairs" }
-<<<<<<< HEAD
-ethereum-types = { version = "0.12.1", features = ["arbitrary"] }
-=======
-ethereum-types = "0.14.1"
->>>>>>> 38514c07
+ethereum-types = { version = "0.14.1", features = ["arbitrary"] }
 eth2_hashing = "0.3.0"
 hex = "0.4.2"
 int_to_bytes = { path = "../int_to_bytes" }
@@ -51,12 +47,8 @@
 lazy_static = "1.4.0"
 parking_lot = "0.12.0"
 itertools = "0.10.0"
-<<<<<<< HEAD
 superstruct = "0.6.0"
-=======
-superstruct = "0.5.0"
 metastruct = "0.1.0"
->>>>>>> 38514c07
 serde_json = "1.0.74"
 smallvec = "1.8.0"
 serde_with = "1.13.0"
