--- conflicted
+++ resolved
@@ -7,21 +7,12 @@
 # See more keys and their definitions at https://doc.rust-lang.org/cargo/reference/manifest.html
 
 [dependencies]
-<<<<<<< HEAD
-types = { path = "../types" }
-state_processing = { path = "../state_processing" }
-proto_array = { path = "../proto_array" }
-ethereum_ssz = "0.5.0"
-ethereum_ssz_derive = "0.5.3"
-slog = { version = "2.5.2", features = ["max_level_trace", "release_max_level_trace"] }
-=======
 types = { workspace = true }
 state_processing = { workspace = true }
 proto_array = { workspace = true }
 ethereum_ssz = { workspace = true }
 ethereum_ssz_derive = { workspace = true }
 slog = { workspace = true }
->>>>>>> 441fc169
 
 [dev-dependencies]
 beacon_chain = { workspace = true }
