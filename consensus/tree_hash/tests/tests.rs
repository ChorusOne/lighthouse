--- conflicted
+++ resolved
@@ -18,11 +18,7 @@
         tree_hash::TreeHashType::List
     }
 
-<<<<<<< HEAD
-    fn tree_hash_packed_encoding(&self) -> tree_hash::PackedEncoding {
-=======
     fn tree_hash_packed_encoding(&self) -> PackedEncoding {
->>>>>>> dadbd69e
         unreachable!("List should never be packed.")
     }
 
