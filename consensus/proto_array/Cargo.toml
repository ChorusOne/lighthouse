--- conflicted
+++ resolved
@@ -9,17 +9,10 @@
 path = "src/bin.rs"
 
 [dependencies]
-<<<<<<< HEAD
-types = { path = "../types" }
-ethereum_ssz = "0.5.0"
-ethereum_ssz_derive = "0.5.3"
-serde = "1.0.116"
-=======
 types = { workspace = true }
 ethereum_ssz = { workspace = true }
 ethereum_ssz_derive = { workspace = true }
 serde = { workspace = true }
->>>>>>> 441fc169
 serde_derive = "1.0.116"
 serde_yaml = { workspace = true }
 safe_arith = { workspace = true }
