extern crate bit_vec;
extern crate ssz;

use bit_vec::BitVec;

use serde::de::{Deserialize, Deserializer};
use serde::ser::{Serialize, Serializer};
use serde_hex::{encode, PrefixedHexVisitor};
use ssz::{Decodable, Encodable};
use std::cmp;
use std::default;

/// A BooleanBitfield represents a set of booleans compactly stored as a vector of bits.
/// The BooleanBitfield is given a fixed size during construction. Reads outside of the current size return an out-of-bounds error. Writes outside of the current size expand the size of the set.
#[derive(Debug, Clone)]
pub struct BooleanBitfield(BitVec);

/// Error represents some reason a request against a bitfield was not satisfied
#[derive(Debug, PartialEq)]
pub enum Error {
    /// OutOfBounds refers to indexing into a bitfield where no bits exist; returns the illegal index and the current size of the bitfield, respectively
    OutOfBounds(usize, usize),
}

impl BooleanBitfield {
    /// Create a new bitfield.
    pub fn new() -> Self {
        Default::default()
    }

    pub fn with_capacity(initial_len: usize) -> Self {
        Self::from_elem(initial_len, false)
    }

    /// Create a new bitfield with the given length `initial_len` and all values set to `bit`.
    pub fn from_elem(inital_len: usize, bit: bool) -> Self {
        Self {
            0: BitVec::from_elem(inital_len, bit),
        }
    }

    /// Create a new bitfield using the supplied `bytes` as input
    pub fn from_bytes(bytes: &[u8]) -> Self {
        Self {
            0: BitVec::from_bytes(bytes),
        }
    }

    /// Read the value of a bit.
    ///
    /// If the index is in bounds, then result is Ok(value) where value is `true` if the bit is 1 and `false` if the bit is 0.
    /// If the index is out of bounds, we return an error to that extent.
    pub fn get(&self, i: usize) -> Result<bool, Error> {
        match self.0.get(i) {
            Some(value) => Ok(value),
            None => Err(Error::OutOfBounds(i, self.0.len())),
        }
    }

    /// Set the value of a bit.
    ///
    /// If the index is out of bounds, we expand the size of the underlying set to include the new index.
    /// Returns the previous value if there was one.
    pub fn set(&mut self, i: usize, value: bool) -> Option<bool> {
        let previous = match self.get(i) {
            Ok(previous) => Some(previous),
            Err(Error::OutOfBounds(_, len)) => {
                let new_len = i - len + 1;
                self.0.grow(new_len, false);
                None
            }
        };
        self.0.set(i, value);
        previous
    }

    /// Returns the index of the highest set bit. Some(n) if some bit is set, None otherwise.
    pub fn highest_set_bit(&self) -> Option<usize> {
        self.0.iter().rposition(|bit| bit)
    }

    /// Returns the number of bits in this bitfield.
    pub fn len(&self) -> usize {
        self.0.len()
    }

    /// Returns true if `self.len() == 0`
    pub fn is_empty(&self) -> bool {
        self.len() == 0
    }

    /// Returns the number of bytes required to represent this bitfield.
    pub fn num_bytes(&self) -> usize {
        self.to_bytes().len()
    }

    /// Returns the number of `1` bits in the bitfield
    pub fn num_set_bits(&self) -> usize {
        self.0.iter().filter(|&bit| bit).count()
    }

    /// Returns a vector of bytes representing the bitfield
    /// Note that this returns the bit layout of the underlying implementation in the `bit-vec` crate.
    pub fn to_bytes(&self) -> Vec<u8> {
        self.0.to_bytes()
    }
}

impl default::Default for BooleanBitfield {
    /// default provides the "empty" bitfield
    /// Note: the empty bitfield is set to the `0` byte.
    fn default() -> Self {
        Self::from_elem(8, false)
    }
}

impl cmp::PartialEq for BooleanBitfield {
    /// Determines equality by comparing the `ssz` encoding of the two candidates.
    /// This method ensures that the presence of high-order (empty) bits in the highest byte do not exclude equality when they are in fact representing the same information.
    fn eq(&self, other: &Self) -> bool {
        ssz::ssz_encode(self) == ssz::ssz_encode(other)
    }
}

/// Create a new bitfield that is a union of two other bitfields.
///
/// For example `union(0101, 1000) == 1101`
impl std::ops::BitAnd for BooleanBitfield {
    type Output = Self;

    fn bitand(self, other: Self) -> Self {
        let (biggest, smallest) = if self.len() > other.len() {
            (&self, &other)
        } else {
            (&other, &self)
        };
        let mut new = biggest.clone();
        for i in 0..smallest.len() {
            if let Ok(true) = smallest.get(i) {
                new.set(i, true);
            }
        }
        new
    }
}

impl Encodable for BooleanBitfield {
<<<<<<< HEAD
=======
    // ssz_append encodes Self according to the `ssz` spec.
>>>>>>> e12ce2bd
    fn ssz_append(&self, s: &mut ssz::SszStream) {
        s.append_vec(&self.to_bytes())
    }
}

impl Decodable for BooleanBitfield {
    fn ssz_decode(bytes: &[u8], index: usize) -> Result<(Self, usize), ssz::DecodeError> {
        let len = ssz::decode::decode_length(bytes, index, ssz::LENGTH_BYTES)?;
        if (ssz::LENGTH_BYTES + len) > bytes.len() {
            return Err(ssz::DecodeError::TooShort);
        }

        if len == 0 {
            Ok((BooleanBitfield::new(), index + ssz::LENGTH_BYTES))
        } else {
            let bytes = &bytes[(index + 4)..(index + len + 4)];

            let count = len * 8;
            let mut field = BooleanBitfield::with_capacity(count);
            for (byte_index, byte) in bytes.iter().enumerate() {
                for i in 0..8 {
                    let bit = byte & (128 >> i);
                    if bit != 0 {
                        field.set(8 * byte_index + i, true);
                    }
                }
            }

            let index = index + ssz::LENGTH_BYTES + len;
            Ok((field, index))
        }
    }
}

impl Serialize for BooleanBitfield {
    /// Serde serialization is compliant the Ethereum YAML test format.
    fn serialize<S>(&self, serializer: S) -> Result<S::Ok, S::Error>
    where
        S: Serializer,
    {
        serializer.serialize_str(&encode(&self.to_bytes()))
    }
}

impl<'de> Deserialize<'de> for BooleanBitfield {
    /// Serde serialization is compliant the Ethereum YAML test format.
    fn deserialize<D>(deserializer: D) -> Result<Self, D::Error>
    where
        D: Deserializer<'de>,
    {
        let bytes = deserializer.deserialize_str(PrefixedHexVisitor)?;
        Ok(BooleanBitfield::from_bytes(&bytes))
    }
}

impl ssz::TreeHash for BooleanBitfield {
    fn hash_tree_root(&self) -> Vec<u8> {
        self.to_bytes().hash_tree_root()
    }
}

#[cfg(test)]
mod tests {
    use super::*;
    use ssz::{decode, ssz_encode, SszStream};

    #[test]
    fn test_new_bitfield() {
        let mut field = BooleanBitfield::new();
        let original_len = field.len();

        for i in 0..100 {
            if i < original_len {
                assert!(!field.get(i).unwrap());
            } else {
                assert!(field.get(i).is_err());
            }
            let previous = field.set(i, true);
            if i < original_len {
                assert!(!previous.unwrap());
            } else {
                assert!(previous.is_none());
            }
        }
    }

    #[test]
    fn test_empty_bitfield() {
        let mut field = BooleanBitfield::from_elem(0, false);
        let original_len = field.len();

        assert_eq!(original_len, 0);

        for i in 0..100 {
            if i < original_len {
                assert!(!field.get(i).unwrap());
            } else {
                assert!(field.get(i).is_err());
            }
            let previous = field.set(i, true);
            if i < original_len {
                assert!(!previous.unwrap());
            } else {
                assert!(previous.is_none());
            }
        }

        assert_eq!(field.len(), 100);
        assert_eq!(field.num_set_bits(), 100);
    }

    const INPUT: &[u8] = &[0b0000_0010, 0b0000_0010];

    #[test]
    fn test_get_from_bitfield() {
        let field = BooleanBitfield::from_bytes(INPUT);
        let unset = field.get(0).unwrap();
        assert!(!unset);
        let set = field.get(6).unwrap();
        assert!(set);
        let set = field.get(14).unwrap();
        assert!(set);
    }

    #[test]
    fn test_set_for_bitfield() {
        let mut field = BooleanBitfield::from_bytes(INPUT);
        let previous = field.set(10, true).unwrap();
        assert!(!previous);
        let previous = field.get(10).unwrap();
        assert!(previous);
        let previous = field.set(6, false).unwrap();
        assert!(previous);
        let previous = field.get(6).unwrap();
        assert!(!previous);
    }

    #[test]
    fn test_highest_set_bit() {
        let field = BooleanBitfield::from_bytes(INPUT);
        assert_eq!(field.highest_set_bit().unwrap(), 14);

        let field = BooleanBitfield::from_bytes(&[0b0000_0011]);
        assert_eq!(field.highest_set_bit().unwrap(), 7);

        let field = BooleanBitfield::new();
        assert_eq!(field.highest_set_bit(), None);
    }

    #[test]
    fn test_len() {
        let field = BooleanBitfield::from_bytes(INPUT);
        assert_eq!(field.len(), 16);

        let field = BooleanBitfield::new();
        assert_eq!(field.len(), 8);
    }

    #[test]
    fn test_num_set_bits() {
        let field = BooleanBitfield::from_bytes(INPUT);
        assert_eq!(field.num_set_bits(), 2);

        let field = BooleanBitfield::new();
        assert_eq!(field.num_set_bits(), 0);
    }

    #[test]
    fn test_to_bytes() {
        let field = BooleanBitfield::from_bytes(INPUT);
        assert_eq!(field.to_bytes(), INPUT);

        let field = BooleanBitfield::new();
        assert_eq!(field.to_bytes(), vec![0]);
    }

    #[test]
    fn test_out_of_bounds() {
        let mut field = BooleanBitfield::from_bytes(INPUT);

        let out_of_bounds_index = field.len();
        assert!(field.set(out_of_bounds_index, true).is_none());
        assert!(field.len() == out_of_bounds_index + 1);
        assert!(field.get(out_of_bounds_index).unwrap());

        for i in 0..100 {
            if i <= out_of_bounds_index {
                assert!(field.set(i, true).is_some());
            } else {
                assert!(field.set(i, true).is_none());
            }
        }
    }

    #[test]
    fn test_grows_with_false() {
        let input_all_set: &[u8] = &[0b1111_1111, 0b1111_1111];
        let mut field = BooleanBitfield::from_bytes(input_all_set);

        // Define `a` and `b`, where both are out of bounds and `b` is greater than `a`.
        let a = field.len();
        let b = a + 1;

        // Ensure `a` is out-of-bounds for test integrity.
        assert!(field.get(a).is_err());

        // Set `b` to `true`. Also, for test integrity, ensure it was previously out-of-bounds.
        assert!(field.set(b, true).is_none());

        // Ensure that `a` wasn't also set to `true` during the grow.
        assert_eq!(field.get(a), Ok(false));
        assert_eq!(field.get(b), Ok(true));
    }

    #[test]
    fn test_num_bytes() {
        let field = BooleanBitfield::from_bytes(INPUT);
        assert_eq!(field.num_bytes(), 2);

        let field = BooleanBitfield::from_elem(2, true);
        assert_eq!(field.num_bytes(), 1);

        let field = BooleanBitfield::from_elem(13, true);
        assert_eq!(field.num_bytes(), 2);
    }

    #[test]
    fn test_ssz_encode() {
        let field = create_test_bitfield();

        let mut stream = SszStream::new();
        stream.append(&field);
        assert_eq!(stream.drain(), vec![2, 0, 0, 0, 225, 192]);

        let field = BooleanBitfield::from_elem(18, true);
        let mut stream = SszStream::new();
        stream.append(&field);
        assert_eq!(stream.drain(), vec![3, 0, 0, 0, 255, 255, 192]);
    }

    fn create_test_bitfield() -> BooleanBitfield {
        let count = 2 * 8;
        let mut field = BooleanBitfield::with_capacity(count);

        let indices = &[0, 1, 2, 7, 8, 9];
        for &i in indices {
            field.set(i, true);
        }
        field
    }

    #[test]
    fn test_ssz_decode() {
        let encoded = vec![2, 0, 0, 0, 225, 192];
        let field = decode::<BooleanBitfield>(&encoded).unwrap();
        let expected = create_test_bitfield();
        assert_eq!(field, expected);

        let encoded = vec![3, 0, 0, 0, 255, 255, 3];
        let field = decode::<BooleanBitfield>(&encoded).unwrap();
        let expected = BooleanBitfield::from_bytes(&[255, 255, 3]);
        assert_eq!(field, expected);
    }

    #[test]
    fn test_ssz_round_trip() {
        let original = BooleanBitfield::from_bytes(&vec![18; 12][..]);
        let ssz = ssz_encode(&original);
        let decoded = decode::<BooleanBitfield>(&ssz).unwrap();
        assert_eq!(original, decoded);
    }

    #[test]
    fn test_bitand() {
        let a = BooleanBitfield::from_bytes(&vec![2, 8, 1][..]);
        let b = BooleanBitfield::from_bytes(&vec![4, 8, 16][..]);
        let c = BooleanBitfield::from_bytes(&vec![6, 8, 17][..]);
        assert_eq!(c, a & b);
    }
}<|MERGE_RESOLUTION|>--- conflicted
+++ resolved
@@ -145,10 +145,7 @@
 }
 
 impl Encodable for BooleanBitfield {
-<<<<<<< HEAD
-=======
     // ssz_append encodes Self according to the `ssz` spec.
->>>>>>> e12ce2bd
     fn ssz_append(&self, s: &mut ssz::SszStream) {
         s.append_vec(&self.to_bytes())
     }
