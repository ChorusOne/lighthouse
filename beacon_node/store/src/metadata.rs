use crate::{DBColumn, Error, StoreItem};
use serde_derive::{Deserialize, Serialize};
use ssz::{Decode, Encode};
use ssz_derive::{Decode, Encode};
use types::{Checkpoint, Hash256, Slot};

<<<<<<< HEAD
pub const CURRENT_SCHEMA_VERSION: SchemaVersion = SchemaVersion(24);
=======
pub const CURRENT_SCHEMA_VERSION: SchemaVersion = SchemaVersion(18);
>>>>>>> 57edc0f3

// All the keys that get stored under the `BeaconMeta` column.
//
// We use `repeat_byte` because it's a const fn.
pub const SCHEMA_VERSION_KEY: Hash256 = Hash256::repeat_byte(0);
pub const CONFIG_KEY: Hash256 = Hash256::repeat_byte(1);
pub const SPLIT_KEY: Hash256 = Hash256::repeat_byte(2);
pub const PRUNING_CHECKPOINT_KEY: Hash256 = Hash256::repeat_byte(3);
pub const COMPACTION_TIMESTAMP_KEY: Hash256 = Hash256::repeat_byte(4);
pub const ANCHOR_INFO_KEY: Hash256 = Hash256::repeat_byte(5);
pub const BLOB_INFO_KEY: Hash256 = Hash256::repeat_byte(6);

/// State upper limit value used to indicate that a node is not storing historic states.
pub const STATE_UPPER_LIMIT_NO_RETAIN: Slot = Slot::new(u64::MAX);

#[derive(Debug, Clone, Copy, PartialEq, Eq, PartialOrd, Ord)]
pub struct SchemaVersion(pub u64);

impl SchemaVersion {
    pub fn as_u64(self) -> u64 {
        self.0
    }
}

impl StoreItem for SchemaVersion {
    fn db_column() -> DBColumn {
        DBColumn::BeaconMeta
    }

    fn as_store_bytes(&self) -> Result<Vec<u8>, Error> {
        Ok(self.0.as_ssz_bytes())
    }

    fn from_store_bytes(bytes: &[u8]) -> Result<Self, Error> {
        Ok(SchemaVersion(u64::from_ssz_bytes(bytes)?))
    }
}

/// The checkpoint used for pruning the database.
///
/// Updated whenever pruning is successful.
#[derive(Debug, Clone, Copy, PartialEq, Eq)]
pub struct PruningCheckpoint {
    pub checkpoint: Checkpoint,
}

impl StoreItem for PruningCheckpoint {
    fn db_column() -> DBColumn {
        DBColumn::BeaconMeta
    }

    fn as_store_bytes(&self) -> Result<Vec<u8>, Error> {
        Ok(self.checkpoint.as_ssz_bytes())
    }

    fn from_store_bytes(bytes: &[u8]) -> Result<Self, Error> {
        Ok(PruningCheckpoint {
            checkpoint: Checkpoint::from_ssz_bytes(bytes)?,
        })
    }
}

/// The last time the database was compacted.
pub struct CompactionTimestamp(pub u64);

impl StoreItem for CompactionTimestamp {
    fn db_column() -> DBColumn {
        DBColumn::BeaconMeta
    }

    fn as_store_bytes(&self) -> Result<Vec<u8>, Error> {
        Ok(self.0.as_ssz_bytes())
    }

    fn from_store_bytes(bytes: &[u8]) -> Result<Self, Error> {
        Ok(CompactionTimestamp(u64::from_ssz_bytes(bytes)?))
    }
}

/// Database parameters relevant to weak subjectivity sync.
#[derive(Debug, PartialEq, Eq, Clone, Encode, Decode, Serialize, Deserialize)]
pub struct AnchorInfo {
    /// The slot at which the anchor state is present and which we cannot revert.
    pub anchor_slot: Slot,
    /// The slot from which historical blocks are available (>=).
    pub oldest_block_slot: Slot,
    /// The block root of the next block that needs to be added to fill in the history.
    ///
    /// Zero if we know all blocks back to genesis.
    pub oldest_block_parent: Hash256,
    /// The slot from which historical states are available (>=).
    pub state_upper_limit: Slot,
    /// The slot before which historical states are available (<=).
    pub state_lower_limit: Slot,
}

impl AnchorInfo {
    /// Returns true if the block backfill has completed.
    /// This is a comparison between the oldest block slot and the target backfill slot (which is
    /// likely to be the closest WSP).
    pub fn block_backfill_complete(&self, target_slot: Slot) -> bool {
        self.oldest_block_slot <= target_slot
    }
}

impl StoreItem for AnchorInfo {
    fn db_column() -> DBColumn {
        DBColumn::BeaconMeta
    }

    fn as_store_bytes(&self) -> Result<Vec<u8>, Error> {
        Ok(self.as_ssz_bytes())
    }

    fn from_store_bytes(bytes: &[u8]) -> Result<Self, Error> {
        Ok(Self::from_ssz_bytes(bytes)?)
    }
}

/// Database parameters relevant to blob sync.
#[derive(Debug, PartialEq, Eq, Clone, Encode, Decode, Serialize, Deserialize, Default)]
pub struct BlobInfo {
    /// The slot after which blobs are or *will be* available (>=).
    ///
    /// If this slot is in the future, then it is the first slot of the Deneb fork, from which blobs
    /// will be available.
    ///
    /// If the `oldest_blob_slot` is `None` then this means that the Deneb fork epoch is not yet
    /// known.
    pub oldest_blob_slot: Option<Slot>,
    /// A separate blobs database is in use.
    pub blobs_db: bool,
}

impl StoreItem for BlobInfo {
    fn db_column() -> DBColumn {
        DBColumn::BeaconMeta
    }

    fn as_store_bytes(&self) -> Vec<u8> {
        self.as_ssz_bytes()
    }

    fn from_store_bytes(bytes: &[u8]) -> Result<Self, Error> {
        Ok(Self::from_ssz_bytes(bytes)?)
    }
}<|MERGE_RESOLUTION|>--- conflicted
+++ resolved
@@ -4,11 +4,7 @@
 use ssz_derive::{Decode, Encode};
 use types::{Checkpoint, Hash256, Slot};
 
-<<<<<<< HEAD
-pub const CURRENT_SCHEMA_VERSION: SchemaVersion = SchemaVersion(24);
-=======
-pub const CURRENT_SCHEMA_VERSION: SchemaVersion = SchemaVersion(18);
->>>>>>> 57edc0f3
+pub const CURRENT_SCHEMA_VERSION: SchemaVersion = SchemaVersion(25);
 
 // All the keys that get stored under the `BeaconMeta` column.
 //
