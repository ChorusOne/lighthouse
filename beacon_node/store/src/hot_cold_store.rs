--- conflicted
+++ resolved
@@ -17,13 +17,8 @@
 use crate::metrics;
 use crate::state_cache::{PutStateOutcome, StateCache};
 use crate::{
-<<<<<<< HEAD
     get_key_for_col, DBColumn, DatabaseBlock, Error, ItemStore, KeyValueStoreOp, StoreItem,
     StoreOp, ValidatorPubkeyCache,
-=======
-    get_key_for_col, ChunkWriter, DBColumn, DatabaseBlock, Error, ItemStore, KeyValueStoreOp,
-    PartialBeaconState, StoreItem, StoreOp,
->>>>>>> 35f47f45
 };
 use itertools::process_results;
 use leveldb::iterator::LevelDBIterator;
@@ -36,7 +31,7 @@
 use ssz_derive::{Decode, Encode};
 use state_processing::{
     block_replayer::PreSlotHook, AllCaches, BlockProcessingError, BlockReplayer,
-    SlotProcessingError,
+    SlotProcessingError, StateProcessingStrategy,
 };
 use std::cmp::min;
 use std::collections::VecDeque;
@@ -328,8 +323,10 @@
     ) -> Result<(), Error> {
         // Store on disk.
         let mut ops = Vec::with_capacity(2);
+
         let block = self.block_as_kv_store_ops(block_root, block, &mut ops)?;
         self.hot_db.do_atomically(ops)?;
+
         // Update cache.
         self.block_cache.lock().put(*block_root, block);
         Ok(())
@@ -472,8 +469,9 @@
         block_root: &Hash256,
         slot: Option<Slot>,
     ) -> Result<Option<SignedBlindedBeaconBlock<E>>, Error> {
+        let split = self.get_split_info();
         if let Some(slot) = slot {
-            if slot < self.get_split_slot() || slot == 0 {
+            if (slot < split.slot || slot == 0) && *block_root != split.block_root {
                 // To the freezer DB.
                 self.get_cold_blinded_block_by_slot(slot)
             } else {
@@ -716,32 +714,20 @@
         }
     }
 
-<<<<<<< HEAD
     /// Get a state with `latest_block_root == block_root` advanced through to at most `slot`.
-=======
-    /// Fetch a state from the store, but don't compute all of the values when replaying blocks
-    /// upon that state (e.g., state roots). Additionally, only states from the hot store are
-    /// returned.
     ///
     /// See `Self::get_advanced_hot_state` for information about `max_slot`.
->>>>>>> 35f47f45
-    ///
-    /// The `state_root` argument is used to look up the block's un-advanced state in case of a
-    /// cache miss.
-    pub fn get_advanced_state(
-        &self,
-<<<<<<< HEAD
-        block_root: Hash256,
-        slot: Slot,
-        state_root: Hash256,
-    ) -> Result<Option<(Hash256, BeaconState<E>)>, Error> {
-        if let Some(cached) = self.state_cache.lock().get_by_block_root(block_root, slot) {
-            return Ok(Some(cached));
-        }
-        Ok(self
-            .get_hot_state(&state_root)?
-            .map(|state| (state_root, state)))
-=======
+    ///
+    /// ## Warning
+    ///
+    /// The returned state **is not a valid beacon state**, it can only be used for obtaining
+    /// shuffling to process attestations. At least the following components of the state will be
+    /// broken/invalid:
+    ///
+    /// - `state.state_roots`
+    /// - `state.block_roots`
+    pub fn get_inconsistent_state_for_attestation_verification_only(
+        &self,
         block_root: &Hash256,
         max_slot: Slot,
         state_root: Hash256,
@@ -774,6 +760,13 @@
         max_slot: Slot,
         state_root: Hash256,
     ) -> Result<Option<(Hash256, BeaconState<E>)>, Error> {
+        if let Some(cached) = self
+            .state_cache
+            .lock()
+            .get_by_block_root(block_root, max_slot)
+        {
+            return Ok(Some(cached));
+        }
         self.get_advanced_hot_state_with_strategy(
             block_root,
             max_slot,
@@ -783,12 +776,13 @@
     }
 
     /// Same as `get_advanced_hot_state` but taking a `StateProcessingStrategy`.
+    // FIXME(sproul): delete the state processing strategy stuff again
     pub fn get_advanced_hot_state_with_strategy(
         &self,
         block_root: Hash256,
         max_slot: Slot,
         state_root: Hash256,
-        state_processing_strategy: StateProcessingStrategy,
+        _state_processing_strategy: StateProcessingStrategy,
     ) -> Result<Option<(Hash256, BeaconState<E>)>, Error> {
         // Hold a read lock on the split point so it can't move while we're trying to load the
         // state.
@@ -809,12 +803,11 @@
         } else {
             state_root
         };
-        let state = self
-            .load_hot_state(&state_root, state_processing_strategy)?
-            .map(|state| (state_root, state));
+        let opt_state = self
+            .load_hot_state(&state_root)?
+            .map(|(state, _block_root)| (state_root, state));
         drop(split);
-        Ok(state)
->>>>>>> 35f47f45
+        Ok(opt_state)
     }
 
     /// Delete a state, ensuring it is removed from the LRU cache, as well as from on-disk.
@@ -1547,7 +1540,6 @@
         Ok(())
     }
 
-<<<<<<< HEAD
     pub fn load_cold_state_bytes_as_snapshot(&self, slot: Slot) -> Result<Option<Vec<u8>>, Error> {
         match self.cold_db.get_bytes(
             DBColumn::BeaconStateSnapshot.into(),
@@ -1565,18 +1557,6 @@
             None => Ok(None),
         }
     }
-=======
-        // 2. Store updated vector entries.
-        // Block roots need to be written here as well as by the `ChunkWriter` in `migrate_db`
-        // because states may require older block roots, and the writer only stores block roots
-        // between the previous split point and the new split point.
-        let db = &self.cold_db;
-        store_updated_vector(BlockRoots, db, state, &self.spec, ops)?;
-        store_updated_vector(StateRoots, db, state, &self.spec, ops)?;
-        store_updated_vector(HistoricalRoots, db, state, &self.spec, ops)?;
-        store_updated_vector(RandaoMixes, db, state, &self.spec, ops)?;
-        store_updated_vector(HistoricalSummaries, db, state, &self.spec, ops)?;
->>>>>>> 35f47f45
 
     pub fn load_cold_state_as_snapshot(&self, slot: Slot) -> Result<Option<BeaconState<E>>, Error> {
         Ok(self
@@ -1820,26 +1800,6 @@
         };
     }
 
-<<<<<<< HEAD
-=======
-    /// Fetch the slot of the most recently stored restore point (if any).
-    pub fn get_latest_restore_point_slot(&self) -> Option<Slot> {
-        let split_slot = self.get_split_slot();
-        let anchor = self.get_anchor_info();
-
-        // There are no restore points stored if the state upper limit lies in the hot database.
-        // It hasn't been reached yet, and may never be.
-        if anchor.map_or(false, |a| a.state_upper_limit >= split_slot) {
-            None
-        } else {
-            Some(
-                (split_slot - 1) / self.config.slots_per_restore_point
-                    * self.config.slots_per_restore_point,
-            )
-        }
-    }
-
->>>>>>> 35f47f45
     /// Load the database schema version from disk.
     fn load_schema_version(&self) -> Result<Option<SchemaVersion>, Error> {
         self.hot_db.get(&SCHEMA_VERSION_KEY)
@@ -1873,25 +1833,12 @@
     ) -> Result<KeyValueStoreOp, Error> {
         let anchor_slot = block.slot();
 
-<<<<<<< HEAD
         // Set the `state_upper_limit` to the slot of the *next* checkpoint.
-        // See `get_state_upper_limit` for rationale.
         let next_snapshot_slot = self.hierarchy.next_snapshot_slot(anchor_slot)?;
-        let anchor_info = AnchorInfo {
-            anchor_slot,
-            oldest_block_slot: anchor_slot,
-            oldest_block_parent: block.parent_root(),
-            state_upper_limit: next_snapshot_slot,
-            state_lower_limit: self.spec.genesis_slot,
-=======
         let state_upper_limit = if !retain_historic_states {
             STATE_UPPER_LIMIT_NO_RETAIN
-        } else if anchor_slot % slots_per_restore_point == 0 {
-            anchor_slot
         } else {
-            // Set the `state_upper_limit` to the slot of the *next* restore point.
-            // See `get_state_upper_limit` for rationale.
-            (anchor_slot / slots_per_restore_point + 1) * slots_per_restore_point
+            next_snapshot_slot
         };
         let anchor_info = if state_upper_limit == 0 && anchor_slot == 0 {
             // Genesis archive node: no anchor because we *will* store all states.
@@ -1904,7 +1851,6 @@
                 state_upper_limit,
                 state_lower_limit: self.spec.genesis_slot,
             })
->>>>>>> 35f47f45
         };
         self.compare_and_set_anchor_info(None, anchor_info)
     }
@@ -2189,12 +2135,12 @@
         block_root: Hash256,
     ) -> Result<Vec<KeyValueStoreOp>, Error> {
         let mut ops = vec![];
-        let mut block_root_writer =
-            ChunkWriter::<BlockRoots, _, _>::new(&self.cold_db, start_slot.as_usize())?;
-        for slot in start_slot.as_usize()..end_slot.as_usize() {
-            block_root_writer.set(slot, block_root, &mut ops)?;
-        }
-        block_root_writer.write(&mut ops)?;
+        for slot in start_slot.as_u64()..end_slot.as_u64() {
+            ops.push(KeyValueStoreOp::PutKeyValue(
+                get_key_for_col(DBColumn::BeaconBlockRoots.into(), &slot.to_be_bytes()),
+                block_root.as_bytes().to_vec(),
+            ));
+        }
         Ok(ops)
     }
 
@@ -2338,7 +2284,6 @@
         return Err(HotColdDBError::FreezeSlotUnaligned(finalized_state.slot()).into());
     }
 
-<<<<<<< HEAD
     // Store the new finalized state as a full state in the database. It would likely previously
     // have been stored in memory, or maybe as a diff.
     store.store_full_state(&finalized_state_root, finalized_state)?;
@@ -2368,17 +2313,18 @@
             hot_db_ops.push(StoreOp::DeleteExecutionPayload(block_root));
         }
 
-        // Copy the blinded block from the hot database to the freezer.
+        // Move the blinded block from the hot database to the freezer.
         // FIXME(sproul): make this load lazy
         let blinded_block = store
             .get_blinded_block(&block_root, None)?
             .ok_or(Error::BlockNotFound(block_root))?;
-        if blinded_block.slot() == slot {
+        if blinded_block.slot() == slot || slot == current_split_slot {
             store.blinded_block_as_cold_kv_store_ops(
                 &block_root,
                 &blinded_block,
                 &mut cold_db_block_ops,
             )?;
+            hot_db_ops.push(StoreOp::DeleteBlock(block_root));
         }
 
         // Store the slot to block root mapping.
@@ -2393,42 +2339,20 @@
         // Delete the old summary, and the full state if we lie on an epoch boundary.
         hot_db_ops.push(StoreOp::DeleteState(state_root, Some(slot)));
 
-        // Do not try to store states if the first snapshot is yet to be stored.
-        if anchor_info
-            .as_ref()
-            .map_or(false, |anchor| slot < anchor.state_upper_limit)
+        // Do not try to store states if a restore point is yet to be stored, or will never be
+        // stored (see `STATE_UPPER_LIMIT_NO_RETAIN`). Make an exception for the genesis state
+        // which always needs to be copied from the hot DB to the freezer and should not be deleted.
+        if slot != 0
+            && anchor_info
+                .as_ref()
+                .map_or(false, |anchor| slot < anchor.state_upper_limit)
         {
-            debug!(store.log, "Skipping cold state storage"; "slot" => slot);
+            debug!(store.log, "Pruning finalized state"; "slot" => slot);
             continue;
-=======
-    let mut hot_db_ops = vec![];
-    let mut cold_db_ops = vec![];
-
-    // Chunk writer for the linear block roots in the freezer DB.
-    // Start at the new upper limit because we iterate backwards.
-    let new_frozen_block_root_upper_limit = finalized_state.slot().as_usize().saturating_sub(1);
-    let mut block_root_writer =
-        ChunkWriter::<BlockRoots, _, _>::new(&store.cold_db, new_frozen_block_root_upper_limit)?;
-
-    // 1. Copy all of the states between the new finalized state and the split slot, from the hot DB
-    // to the cold DB. Delete the execution payloads of these now-finalized blocks.
-    let state_root_iter = RootsIterator::new(&store, finalized_state);
-    for maybe_tuple in state_root_iter.take_while(|result| match result {
-        Ok((_, _, slot)) => {
-            slot >= &current_split_slot
-                && anchor_slot.map_or(true, |anchor_slot| slot >= &anchor_slot)
->>>>>>> 35f47f45
-        }
-
-        // Delete the execution payload if payload pruning is enabled. At a skipped slot we may
-        // delete the payload for the finalized block itself, but that's OK as we only guarantee
-        // that payloads are present for slots >= the split slot. The payload fetching code is also
-        // forgiving of missing payloads.
-        if store.config.prune_payloads {
-            hot_db_ops.push(StoreOp::DeleteExecutionPayload(block_root));
-        }
-
-<<<<<<< HEAD
+        }
+
+        let mut cold_db_ops: Vec<KeyValueStoreOp> = Vec::new();
+
         // Only store the cold state if it's on a diff boundary
         if matches!(
             store.hierarchy.storage_strategy(slot)?,
@@ -2440,56 +2364,14 @@
             let state: BeaconState<E> = store
                 .get_hot_state(&state_root)?
                 .ok_or(HotColdDBError::MissingStateToFreeze(state_root))?;
-=======
-        // Delete the old summary, and the full state if we lie on an epoch boundary.
-        hot_db_ops.push(StoreOp::DeleteState(state_root, Some(slot)));
->>>>>>> 35f47f45
-
-        // Store the block root for this slot in the linear array of frozen block roots.
-        block_root_writer.set(slot.as_usize(), block_root, &mut cold_db_ops)?;
-
-        // Do not try to store states if a restore point is yet to be stored, or will never be
-        // stored (see `STATE_UPPER_LIMIT_NO_RETAIN`). Make an exception for the genesis state
-        // which always needs to be copied from the hot DB to the freezer and should not be deleted.
-        if slot != 0
-            && anchor_info
-                .as_ref()
-                .map_or(false, |anchor| slot < anchor.state_upper_limit)
-        {
-            debug!(store.log, "Pruning finalized state"; "slot" => slot);
-
-            continue;
-        }
-
-<<<<<<< HEAD
+
+            store.store_cold_state(&state_root, &state, &mut cold_db_ops)?;
+        }
+
         // There are data dependencies between calls to `store_cold_state()` that prevent us from
         // doing one big call to `store.cold_db.do_atomically()` at end of the loop.
         store.cold_db.do_atomically(cold_db_ops)?;
-=======
-        // Store a pointer from this state root to its slot, so we can later reconstruct states
-        // from their state root alone.
-        let cold_state_summary = ColdStateSummary { slot };
-        let op = cold_state_summary.as_kv_store_op(state_root);
-        cold_db_ops.push(op);
-
-        if slot % store.config.slots_per_restore_point == 0 {
-            let state: BeaconState<E> = get_full_state(&store.hot_db, &state_root, &store.spec)?
-                .ok_or(HotColdDBError::MissingStateToFreeze(state_root))?;
-
-            store.store_cold_state(&state_root, &state, &mut cold_db_ops)?;
-
-            // Commit the batch of cold DB ops whenever a full state is written. Each state stored
-            // may read the linear fields of previous states stored.
-            store
-                .cold_db
-                .do_atomically(std::mem::take(&mut cold_db_ops))?;
-        }
->>>>>>> 35f47f45
-    }
-
-    // Finish writing the block roots and commit the remaining cold DB ops.
-    block_root_writer.write(&mut cold_db_ops)?;
-    store.cold_db.do_atomically(cold_db_ops)?;
+    }
 
     // Warning: Critical section.  We have to take care not to put any of the two databases in an
     //          inconsistent state if the OS process dies at any point during the freezeing
@@ -2531,10 +2413,7 @@
         let split = Split {
             slot: finalized_state.slot(),
             state_root: finalized_state_root,
-<<<<<<< HEAD
-=======
             block_root: finalized_block_root,
->>>>>>> 35f47f45
         };
         store.hot_db.put_sync(&SPLIT_KEY, &split)?;
 
@@ -2568,8 +2447,6 @@
 pub struct Split {
     pub slot: Slot,
     pub state_root: Hash256,
-<<<<<<< HEAD
-=======
     /// The block root of the split state.
     ///
     /// This is used to provide special handling for the split state in the case where there are
@@ -2578,7 +2455,6 @@
     /// rather than fetching `block.state_root()` (the unaligned state) which will have been pruned.
     #[ssz(skip_serializing, skip_deserializing)]
     pub block_root: Hash256,
->>>>>>> 35f47f45
 }
 
 impl StoreItem for Split {
