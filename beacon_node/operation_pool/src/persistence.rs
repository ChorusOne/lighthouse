--- conflicted
+++ resolved
@@ -112,18 +112,6 @@
                 .collect(),
         );
         let op_pool = match self {
-<<<<<<< HEAD
-            PersistedOperationPool::Base(_) => OperationPool {
-                attestations,
-                sync_contributions: <_>::default(),
-                attester_slashings,
-                proposer_slashings,
-                voluntary_exits,
-                reward_cache: Default::default(),
-                _phantom: Default::default(),
-            },
-=======
->>>>>>> 60449849
             PersistedOperationPool::Altair(_) => {
                 let sync_contributions =
                     RwLock::new(self.sync_contributions()?.iter().cloned().collect());
@@ -141,42 +129,6 @@
         };
         Ok(op_pool)
     }
-<<<<<<< HEAD
-
-    /// Convert the `PersistedOperationPool::Base` variant to `PersistedOperationPool::Altair` by
-    /// setting `sync_contributions` to its default.
-    pub fn base_to_altair(self) -> Self {
-        match self {
-            PersistedOperationPool::Base(_) => {
-                PersistedOperationPool::Altair(PersistedOperationPoolAltair {
-                    attestations: self.attestations().to_vec(),
-                    sync_contributions: <_>::default(),
-                    attester_slashings: self.attester_slashings().to_vec(),
-                    proposer_slashings: self.proposer_slashings().to_vec(),
-                    voluntary_exits: self.voluntary_exits().to_vec(),
-                })
-            }
-            PersistedOperationPool::Altair(_) => self,
-        }
-    }
-}
-
-/// This `StoreItem` implementation is necessary for migrating the `PersistedOperationPool`
-/// in the v3 to v4 database schema migration.
-impl<T: EthSpec> StoreItem for PersistedOperationPoolBase<T> {
-    fn db_column() -> DBColumn {
-        DBColumn::OpPool
-    }
-
-    fn as_store_bytes(&self) -> Result<Vec<u8>, StoreError> {
-        Ok(self.as_ssz_bytes())
-    }
-
-    fn from_store_bytes(bytes: &[u8]) -> Result<Self, StoreError> {
-        Self::from_ssz_bytes(bytes).map_err(Into::into)
-    }
-=======
->>>>>>> 60449849
 }
 
 /// Deserialization for `PersistedOperationPool` defaults to `PersistedOperationPool::Altair`.
