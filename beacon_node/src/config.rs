use beacon_chain::chain_config::{
    DisallowedReOrgOffsets, ReOrgThreshold, DEFAULT_PREPARE_PAYLOAD_LOOKAHEAD_FACTOR,
    DEFAULT_RE_ORG_MAX_EPOCHS_SINCE_FINALIZATION, DEFAULT_RE_ORG_THRESHOLD,
};
use beacon_chain::TrustedSetup;
use clap::ArgMatches;
use clap_utils::flags::DISABLE_MALLOC_TUNING_FLAG;
use clap_utils::parse_required;
use client::{ClientConfig, ClientGenesis};
use directory::{DEFAULT_BEACON_NODE_DIR, DEFAULT_NETWORK_DIR, DEFAULT_ROOT_DIR};
use environment::RuntimeContext;
use execution_layer::DEFAULT_JWT_FILE;
use genesis::Eth1Endpoint;
use http_api::TlsConfig;
use lighthouse_network::ListenAddress;
use lighthouse_network::{multiaddr::Protocol, Enr, Multiaddr, NetworkConfig, PeerIdSerialized};
use sensitive_url::SensitiveUrl;
use slog::{crit, info, warn, Logger};
use std::cmp;
use std::cmp::max;
use std::fmt::Debug;
use std::fs;
use std::net::Ipv6Addr;
use std::net::{IpAddr, Ipv4Addr, ToSocketAddrs};
use std::path::{Path, PathBuf};
use std::str::FromStr;
use std::time::Duration;
use store::hdiff::HierarchyConfig;
use types::{Checkpoint, Epoch, EthSpec, Hash256, PublicKeyBytes, GRAFFITI_BYTES_LEN};

/// Gets the fully-initialized global client.
///
/// The top-level `clap` arguments should be provided as `cli_args`.
///
/// The output of this function depends primarily upon the given `cli_args`, however it's behaviour
/// may be influenced by other external services like the contents of the file system or the
/// response of some remote server.
pub fn get_config<E: EthSpec>(
    cli_args: &ArgMatches,
    context: &RuntimeContext<E>,
) -> Result<ClientConfig, String> {
    let spec = &context.eth2_config.spec;
    let log = context.log();

    let mut client_config = ClientConfig::default();

    // Update the client's data directory
    client_config.set_data_dir(get_data_dir(cli_args));

    // If necessary, remove any existing database and configuration
    if client_config.data_dir().exists() && cli_args.is_present("purge-db") {
        // Remove the chain_db.
        let chain_db = client_config.get_db_path();
        if chain_db.exists() {
            fs::remove_dir_all(chain_db)
                .map_err(|err| format!("Failed to remove chain_db: {}", err))?;
        }

        // Remove the freezer db.
        let freezer_db = client_config.get_freezer_db_path();
        if freezer_db.exists() {
            fs::remove_dir_all(freezer_db)
                .map_err(|err| format!("Failed to remove freezer_db: {}", err))?;
        }
    }

    // Create `datadir` and any non-existing parent directories.
    fs::create_dir_all(client_config.data_dir())
        .map_err(|e| format!("Failed to create data dir: {}", e))?;

    // logs the chosen data directory
    let mut log_dir = client_config.data_dir().clone();
    // remove /beacon from the end
    log_dir.pop();
    info!(log, "Data directory initialised"; "datadir" => log_dir.into_os_string().into_string().expect("Datadir should be a valid os string"));

    /*
     * Networking
     */

    let data_dir_ref = client_config.data_dir().clone();

    set_network_config(&mut client_config.network, cli_args, &data_dir_ref, log)?;

    /*
     * Staking flag
     * Note: the config values set here can be overwritten by other more specific cli params
     */

    if cli_args.is_present("staking") {
        client_config.http_api.enabled = true;
        client_config.sync_eth1_chain = true;
    }

    /*
     * Http API server
     */

    if cli_args.is_present("enable_http") {
        client_config.http_api.enabled = true;

        if let Some(address) = cli_args.value_of("http-address") {
            client_config.http_api.listen_addr = address
                .parse::<IpAddr>()
                .map_err(|_| "http-address is not a valid IP address.")?;
        }

        if let Some(port) = cli_args.value_of("http-port") {
            client_config.http_api.listen_port = port
                .parse::<u16>()
                .map_err(|_| "http-port is not a valid u16.")?;
        }

        if let Some(allow_origin) = cli_args.value_of("http-allow-origin") {
            // Pre-validate the config value to give feedback to the user on node startup, instead of
            // as late as when the first API response is produced.
            hyper::header::HeaderValue::from_str(allow_origin)
                .map_err(|_| "Invalid allow-origin value")?;

            client_config.http_api.allow_origin = Some(allow_origin.to_string());
        }

        if cli_args.is_present("http-disable-legacy-spec") {
            warn!(
                log,
                "The flag --http-disable-legacy-spec is deprecated and will be removed"
            );
        }

        if let Some(fork_name) = clap_utils::parse_optional(cli_args, "http-spec-fork")? {
            client_config.http_api.spec_fork_name = Some(fork_name);
        }

        if cli_args.is_present("http-enable-tls") {
            client_config.http_api.tls_config = Some(TlsConfig {
                cert: cli_args
                    .value_of("http-tls-cert")
                    .ok_or("--http-tls-cert was not provided.")?
                    .parse::<PathBuf>()
                    .map_err(|_| "http-tls-cert is not a valid path name.")?,
                key: cli_args
                    .value_of("http-tls-key")
                    .ok_or("--http-tls-key was not provided.")?
                    .parse::<PathBuf>()
                    .map_err(|_| "http-tls-key is not a valid path name.")?,
            });
        }

        if cli_args.is_present("http-allow-sync-stalled") {
            client_config.http_api.allow_sync_stalled = true;
        }

        client_config.http_api.sse_capacity_multiplier =
            parse_required(cli_args, "http-sse-capacity-multiplier")?;

        client_config.http_api.enable_beacon_processor =
            parse_required(cli_args, "http-enable-beacon-processor")?;

        client_config.http_api.duplicate_block_status_code =
            parse_required(cli_args, "http-duplicate-block-status")?;
    }

    if let Some(cache_size) = clap_utils::parse_optional(cli_args, "shuffling-cache-size")? {
        client_config.chain.shuffling_cache_size = cache_size;
    }

    /*
     * Prometheus metrics HTTP server
     */

    if cli_args.is_present("metrics") {
        client_config.http_metrics.enabled = true;
    }

    if let Some(address) = cli_args.value_of("metrics-address") {
        client_config.http_metrics.listen_addr = address
            .parse::<IpAddr>()
            .map_err(|_| "metrics-address is not a valid IP address.")?;
    }

    if let Some(port) = cli_args.value_of("metrics-port") {
        client_config.http_metrics.listen_port = port
            .parse::<u16>()
            .map_err(|_| "metrics-port is not a valid u16.")?;
    }

    if let Some(allow_origin) = cli_args.value_of("metrics-allow-origin") {
        // Pre-validate the config value to give feedback to the user on node startup, instead of
        // as late as when the first API response is produced.
        hyper::header::HeaderValue::from_str(allow_origin)
            .map_err(|_| "Invalid allow-origin value")?;

        client_config.http_metrics.allow_origin = Some(allow_origin.to_string());
    }

    /*
     * Explorer metrics
     */
    if let Some(monitoring_endpoint) = cli_args.value_of("monitoring-endpoint") {
        let update_period_secs =
            clap_utils::parse_optional(cli_args, "monitoring-endpoint-period")?;

        client_config.monitoring_api = Some(monitoring_api::Config {
            db_path: None,
            freezer_db_path: None,
            update_period_secs,
            monitoring_endpoint: monitoring_endpoint.to_string(),
        });
    }

    // Log a warning indicating an open HTTP server if it wasn't specified explicitly
    // (e.g. using the --staking flag).
    if cli_args.is_present("staking") {
        warn!(
            log,
            "Running HTTP server on port {}", client_config.http_api.listen_port
        );
    }

    // Do not scrape for malloc metrics if we've disabled tuning malloc as it may cause panics.
    if cli_args.is_present(DISABLE_MALLOC_TUNING_FLAG) {
        client_config.http_metrics.allocator_metrics_enabled = false;
    }

    /*
     * Eth1
     */

    // When present, use an eth1 backend that generates deterministic junk.
    //
    // Useful for running testnets without the overhead of a deposit contract.
    if cli_args.is_present("dummy-eth1") {
        client_config.dummy_eth1_backend = true;
    }

    // When present, attempt to sync to an eth1 node.
    //
    // Required for block production.
    if cli_args.is_present("eth1") {
        client_config.sync_eth1_chain = true;
    }

    // Defines the URL to reach the eth1 node.
    if let Some(endpoint) = cli_args.value_of("eth1-endpoint") {
        warn!(
            log,
            "The --eth1-endpoint flag is deprecated";
            "msg" => "please use --eth1-endpoints instead"
        );
        client_config.sync_eth1_chain = true;

        let endpoint = SensitiveUrl::parse(endpoint)
            .map_err(|e| format!("eth1-endpoint was an invalid URL: {:?}", e))?;
        client_config.eth1.endpoint = Eth1Endpoint::NoAuth(endpoint);
    } else if let Some(endpoint) = cli_args.value_of("eth1-endpoints") {
        client_config.sync_eth1_chain = true;
        let endpoint = SensitiveUrl::parse(endpoint)
            .map_err(|e| format!("eth1-endpoints contains an invalid URL {:?}", e))?;
        client_config.eth1.endpoint = Eth1Endpoint::NoAuth(endpoint);
    }

    if let Some(val) = cli_args.value_of("eth1-blocks-per-log-query") {
        client_config.eth1.blocks_per_log_query = val
            .parse()
            .map_err(|_| "eth1-blocks-per-log-query is not a valid integer".to_string())?;
    }

    if cli_args.is_present("eth1-purge-cache") {
        client_config.eth1.purge_cache = true;
    }

    if let Some(follow_distance) =
        clap_utils::parse_optional(cli_args, "eth1-cache-follow-distance")?
    {
        client_config.eth1.cache_follow_distance = Some(follow_distance);
    }

    if cli_args.is_present("merge") {
        if cli_args.is_present("execution-endpoint") {
            warn!(
                log,
                "The --merge flag is deprecated";
                "info" => "the --execution-endpoint flag automatically enables this feature"
            )
        } else {
            return Err("The --merge flag is deprecated. \
                Supply a value to --execution-endpoint instead."
                .into());
        }
    }

    if let Some(endpoints) = cli_args.value_of("execution-endpoint") {
        let mut el_config = execution_layer::Config::default();

        // Always follow the deposit contract when there is an execution endpoint.
        //
        // This is wasteful for non-staking nodes as they have no need to process deposit contract
        // logs and build an "eth1" cache. The alternative is to explicitly require the `--eth1` or
        // `--staking` flags, however that poses a risk to stakers since they cannot produce blocks
        // without "eth1".
        //
        // The waste for non-staking nodes is relatively small so we err on the side of safety for
        // stakers. The merge is already complicated enough.
        client_config.sync_eth1_chain = true;

        // Parse a single execution endpoint, logging warnings if multiple endpoints are supplied.
        let execution_endpoint =
            parse_only_one_value(endpoints, SensitiveUrl::parse, "--execution-endpoint", log)?;

        // JWTs are required if `--execution-endpoint` is supplied. They can be either passed via
        // file_path or directly as string.

        let secret_file: PathBuf;
        // Parse a single JWT secret from a given file_path, logging warnings if multiple are supplied.
        if let Some(secret_files) = cli_args.value_of("execution-jwt") {
            secret_file =
                parse_only_one_value(secret_files, PathBuf::from_str, "--execution-jwt", log)?;

        // Check if the JWT secret key is passed directly via cli flag and persist it to the default
        // file location.
        } else if let Some(jwt_secret_key) = cli_args.value_of("execution-jwt-secret-key") {
            use std::fs::File;
            use std::io::Write;
            secret_file = client_config.data_dir().join(DEFAULT_JWT_FILE);
            let mut jwt_secret_key_file = File::create(secret_file.clone())
                .map_err(|e| format!("Error while creating jwt_secret_key file: {:?}", e))?;
            jwt_secret_key_file
                .write_all(jwt_secret_key.as_bytes())
                .map_err(|e| {
                    format!(
                        "Error occured while writing to jwt_secret_key file: {:?}",
                        e
                    )
                })?;
        } else {
            return Err("Error! Please set either --execution-jwt file_path or --execution-jwt-secret-key directly via cli when using --execution-endpoint".to_string());
        }

        // Parse and set the payload builder, if any.
        if let Some(endpoint) = cli_args.value_of("builder") {
            let payload_builder =
                parse_only_one_value(endpoint, SensitiveUrl::parse, "--builder", log)?;
            el_config.builder_url = Some(payload_builder);

            el_config.builder_user_agent =
                clap_utils::parse_optional(cli_args, "builder-user-agent")?;
        }

        // Set config values from parse values.
        el_config.secret_files = vec![secret_file.clone()];
        el_config.execution_endpoints = vec![execution_endpoint.clone()];
        el_config.suggested_fee_recipient =
            clap_utils::parse_optional(cli_args, "suggested-fee-recipient")?;
        el_config.jwt_id = clap_utils::parse_optional(cli_args, "execution-jwt-id")?;
        el_config.jwt_version = clap_utils::parse_optional(cli_args, "execution-jwt-version")?;
        el_config.default_datadir = client_config.data_dir().clone();
        el_config.builder_profit_threshold =
            clap_utils::parse_required(cli_args, "builder-profit-threshold")?;
        el_config.always_prefer_builder_payload =
            cli_args.is_present("always-prefer-builder-payload");
        el_config.ignore_builder_override_suggestion_threshold =
            clap_utils::parse_required(cli_args, "ignore-builder-override-suggestion-threshold")?;
        let execution_timeout_multiplier =
            clap_utils::parse_required(cli_args, "execution-timeout-multiplier")?;
        el_config.execution_timeout_multiplier = Some(execution_timeout_multiplier);

        // If `--execution-endpoint` is provided, we should ignore any `--eth1-endpoints` values and
        // use `--execution-endpoint` instead. Also, log a deprecation warning.
        if cli_args.is_present("eth1-endpoints") || cli_args.is_present("eth1-endpoint") {
            warn!(
                log,
                "Ignoring --eth1-endpoints flag";
                "info" => "the value for --execution-endpoint will be used instead. \
                    --eth1-endpoints has been deprecated for post-merge configurations"
            );
        }
        client_config.eth1.endpoint = Eth1Endpoint::Auth {
            endpoint: execution_endpoint,
            jwt_path: secret_file,
            jwt_id: el_config.jwt_id.clone(),
            jwt_version: el_config.jwt_version.clone(),
        };

        // Store the EL config in the client config.
        client_config.execution_layer = Some(el_config);
    }

    // 4844 params
    client_config.trusted_setup = context
        .eth2_network_config
        .as_ref()
        .and_then(|config| config.kzg_trusted_setup.clone());

    // Override default trusted setup file if required
    // TODO: consider removing this when we get closer to launch
    if let Some(trusted_setup_file_path) = cli_args.value_of("trusted-setup-file-override") {
        let file = std::fs::File::open(trusted_setup_file_path)
            .map_err(|e| format!("Failed to open trusted setup file: {}", e))?;
        let trusted_setup: TrustedSetup = serde_json::from_reader(file)
            .map_err(|e| format!("Unable to read trusted setup file: {}", e))?;
        client_config.trusted_setup = Some(trusted_setup);
    }

    if let Some(freezer_dir) = cli_args.value_of("freezer-dir") {
        client_config.freezer_db_path = Some(PathBuf::from(freezer_dir));
    }

<<<<<<< HEAD
    if !cli_args.is_present("unsafe-and-dangerous-mode") {
        crit!(
            log,
            "This is an EXPERIMENTAL build of Lighthouse. If you are seeing this message you may \
            have downloaded the wrong version by mistake. If so, go back and download the latest \
            stable release. If you are certain that you want to continue, read the docs for the \
            latest experimental release and continue at your own risk."
        );
        return Err("FATAL ERROR, YOU HAVE THE WRONG LIGHTHOUSE BINARY".into());
    }
=======
    if let Some(blobs_db_dir) = cli_args.value_of("blobs-dir") {
        client_config.blobs_db_path = Some(PathBuf::from(blobs_db_dir));
    }

    let (sprp, sprp_explicit) = get_slots_per_restore_point::<E>(cli_args)?;
    client_config.store.slots_per_restore_point = sprp;
    client_config.store.slots_per_restore_point_set_explicitly = sprp_explicit;
>>>>>>> 57edc0f3

    if let Some(block_cache_size) = clap_utils::parse_optional(cli_args, "block-cache-size")? {
        client_config.store.block_cache_size = block_cache_size;
    }
    if let Some(state_cache_size) = clap_utils::parse_optional(cli_args, "state-cache-size")? {
        client_config.store.state_cache_size = state_cache_size;
    }
    if let Some(diff_buffer_cache_size) =
        clap_utils::parse_optional(cli_args, "diff-buffer-cache-size")?
    {
        client_config.store.diff_buffer_cache_size = diff_buffer_cache_size;
    }
    if let Some(compression_level) = clap_utils::parse_optional(cli_args, "compression-level")? {
        client_config.store.compression_level = compression_level;
    }

    if let Some(historic_state_cache_size) = cli_args.value_of("historic-state-cache-size") {
        client_config.store.historic_state_cache_size = historic_state_cache_size
            .parse()
            .map_err(|_| "historic-state-cache-size is not a valid integer".to_string())?;
    }

    client_config.store.compact_on_init = cli_args.is_present("compact-db");
    if let Some(compact_on_prune) = cli_args.value_of("auto-compact-db") {
        client_config.store.compact_on_prune = compact_on_prune
            .parse()
            .map_err(|_| "auto-compact-db takes a boolean".to_string())?;
    }

    if let Some(prune_payloads) = clap_utils::parse_optional(cli_args, "prune-payloads")? {
        client_config.store.prune_payloads = prune_payloads;
    }

    if let Some(epochs_per_state_diff) =
        clap_utils::parse_optional(cli_args, "epochs-per-state-diff")?
    {
        client_config.store.epochs_per_state_diff = epochs_per_state_diff;
    }

    if let Some(hierarchy_exponents) =
        clap_utils::parse_optional::<String>(cli_args, "hierarchy-exponents")?
    {
        let exponents = hierarchy_exponents
            .split(',')
            .map(|s| {
                s.parse()
                    .map_err(|e| format!("invalid hierarchy-exponents: {e:?}"))
            })
            .collect::<Result<Vec<u8>, _>>()?;

        if exponents.windows(2).any(|w| w[0] >= w[1]) {
            return Err("hierarchy-exponents must be in ascending order".to_string());
        }

        client_config.store.hierarchy_config = HierarchyConfig { exponents };
    }

    if let Some(epochs_per_migration) =
        clap_utils::parse_optional(cli_args, "epochs-per-migration")?
    {
        client_config.chain.epochs_per_migration = epochs_per_migration;
    }

    if let Some(prune_blobs) = clap_utils::parse_optional(cli_args, "prune-blobs")? {
        client_config.store.prune_blobs = prune_blobs;
    }

    if let Some(epochs_per_blob_prune) =
        clap_utils::parse_optional(cli_args, "epochs-per-blob-prune")?
    {
        client_config.store.epochs_per_blob_prune = epochs_per_blob_prune;
    }

    if let Some(blob_prune_margin_epochs) =
        clap_utils::parse_optional(cli_args, "blob-prune-margin-epochs")?
    {
        client_config.store.blob_prune_margin_epochs = blob_prune_margin_epochs;
    }

    /*
     * Zero-ports
     *
     * Replaces previously set flags.
     * Libp2p and discovery ports are set explicitly by selecting
     * a random free port so that we aren't needlessly updating ENR
     * from lighthouse.
     * Discovery address is set to localhost by default.
     */
    if cli_args.is_present("zero-ports") {
        client_config.http_api.listen_port = 0;
        client_config.http_metrics.listen_port = 0;
    }

    /*
     * Load the eth2 network dir to obtain some additional config values.
     */
    let eth2_network_config = context
        .eth2_network_config
        .as_ref()
        .ok_or("Context is missing eth2 network config")?;

    client_config.eth1.deposit_contract_address = format!("{:?}", spec.deposit_contract_address);
    client_config.eth1.deposit_contract_deploy_block =
        eth2_network_config.deposit_contract_deploy_block;
    client_config.eth1.lowest_cached_block_number =
        client_config.eth1.deposit_contract_deploy_block;
    client_config.eth1.follow_distance = spec.eth1_follow_distance;
    client_config.eth1.node_far_behind_seconds =
        max(5, spec.eth1_follow_distance / 2) * spec.seconds_per_eth1_block;
    client_config.eth1.chain_id = spec.deposit_chain_id.into();
    client_config.eth1.set_block_cache_truncation::<E>(spec);

    info!(
        log,
        "Deposit contract";
        "deploy_block" => client_config.eth1.deposit_contract_deploy_block,
        "address" => &client_config.eth1.deposit_contract_address
    );

    // Only append network config bootnodes if discovery is not disabled
    if !client_config.network.disable_discovery {
        if let Some(boot_nodes) = &eth2_network_config.boot_enr {
            client_config
                .network
                .boot_nodes_enr
                .extend_from_slice(boot_nodes)
        }
    }
    client_config.chain.checkpoint_sync_url_timeout =
        clap_utils::parse_required::<u64>(cli_args, "checkpoint-sync-url-timeout")?;

    client_config.genesis_state_url_timeout =
        clap_utils::parse_required(cli_args, "genesis-state-url-timeout")
            .map(Duration::from_secs)?;

    let genesis_state_url_opt =
        clap_utils::parse_optional::<String>(cli_args, "genesis-state-url")?;
    let checkpoint_sync_url_opt =
        clap_utils::parse_optional::<String>(cli_args, "checkpoint-sync-url")?;

    // If the `--genesis-state-url` is defined, use that to download the
    // genesis state bytes. If it's not defined, try `--checkpoint-sync-url`.
    client_config.genesis_state_url = if let Some(genesis_state_url) = genesis_state_url_opt {
        Some(genesis_state_url)
    } else if let Some(checkpoint_sync_url) = checkpoint_sync_url_opt {
        // If the checkpoint sync URL is going to be used to download the
        // genesis state, adopt the timeout from the checkpoint sync URL too.
        client_config.genesis_state_url_timeout =
            Duration::from_secs(client_config.chain.checkpoint_sync_url_timeout);
        Some(checkpoint_sync_url)
    } else {
        None
    };

    client_config.genesis = if eth2_network_config.genesis_state_is_known() {
        // Set up weak subjectivity sync, or start from the hardcoded genesis state.
        if let (Some(initial_state_path), Some(initial_block_path)) = (
            cli_args.value_of("checkpoint-state"),
            cli_args.value_of("checkpoint-block"),
        ) {
            let read = |path: &str| {
                use std::fs::File;
                use std::io::Read;
                File::open(Path::new(path))
                    .and_then(|mut f| {
                        let mut buffer = vec![];
                        f.read_to_end(&mut buffer)?;
                        Ok(buffer)
                    })
                    .map_err(|e| format!("Unable to open {}: {:?}", path, e))
            };

            let anchor_state_bytes = read(initial_state_path)?;
            let anchor_block_bytes = read(initial_block_path)?;

            ClientGenesis::WeakSubjSszBytes {
                anchor_state_bytes,
                anchor_block_bytes,
            }
        } else if let Some(remote_bn_url) = cli_args.value_of("checkpoint-sync-url") {
            let url = SensitiveUrl::parse(remote_bn_url)
                .map_err(|e| format!("Invalid checkpoint sync URL: {:?}", e))?;

            ClientGenesis::CheckpointSyncUrl { url }
        } else {
            ClientGenesis::GenesisState
        }
    } else {
        if cli_args.is_present("checkpoint-state") || cli_args.is_present("checkpoint-sync-url") {
            return Err(
                "Checkpoint sync is not available for this network as no genesis state is known"
                    .to_string(),
            );
        }
        ClientGenesis::DepositContract
    };

    if cli_args.is_present("reconstruct-historic-states") {
        client_config.chain.reconstruct_historic_states = true;
        client_config.chain.genesis_backfill = true;
    }

    let raw_graffiti = if let Some(graffiti) = cli_args.value_of("graffiti") {
        if graffiti.len() > GRAFFITI_BYTES_LEN {
            return Err(format!(
                "Your graffiti is too long! {} bytes maximum!",
                GRAFFITI_BYTES_LEN
            ));
        }

        graffiti.as_bytes()
    } else if cli_args.is_present("private") {
        b""
    } else {
        lighthouse_version::VERSION.as_bytes()
    };

    let trimmed_graffiti_len = cmp::min(raw_graffiti.len(), GRAFFITI_BYTES_LEN);
    client_config.graffiti.0[..trimmed_graffiti_len]
        .copy_from_slice(&raw_graffiti[..trimmed_graffiti_len]);

    if let Some(wss_checkpoint) = cli_args.value_of("wss-checkpoint") {
        let mut split = wss_checkpoint.split(':');
        let root_str = split
            .next()
            .ok_or("Improperly formatted weak subjectivity checkpoint")?;
        let epoch_str = split
            .next()
            .ok_or("Improperly formatted weak subjectivity checkpoint")?;

        if !root_str.starts_with("0x") {
            return Err(
                "Unable to parse weak subjectivity checkpoint root, must have 0x prefix"
                    .to_string(),
            );
        }

        if !root_str.chars().count() == 66 {
            return Err(
                "Unable to parse weak subjectivity checkpoint root, must have 32 bytes".to_string(),
            );
        }

        let root =
            Hash256::from_slice(&hex::decode(&root_str[2..]).map_err(|e| {
                format!("Unable to parse weak subjectivity checkpoint root: {:?}", e)
            })?);
        let epoch = Epoch::new(
            epoch_str
                .parse()
                .map_err(|_| "Invalid weak subjectivity checkpoint epoch".to_string())?,
        );

        client_config.chain.weak_subjectivity_checkpoint = Some(Checkpoint { epoch, root })
    }

    if let Some(max_skip_slots) = cli_args.value_of("max-skip-slots") {
        client_config.chain.import_max_skip_slots = match max_skip_slots {
            "none" => None,
            n => Some(
                n.parse()
                    .map_err(|_| "Invalid max-skip-slots".to_string())?,
            ),
        };
    }

    client_config.chain.max_network_size = lighthouse_network::gossip_max_size(
        spec.bellatrix_fork_epoch.is_some(),
        spec.gossip_max_size as usize,
    );

    if cli_args.is_present("slasher") {
        let slasher_dir = if let Some(slasher_dir) = cli_args.value_of("slasher-dir") {
            PathBuf::from(slasher_dir)
        } else {
            client_config.data_dir().join("slasher_db")
        };

        let mut slasher_config = slasher::Config::new(slasher_dir);

        if let Some(update_period) = clap_utils::parse_optional(cli_args, "slasher-update-period")?
        {
            slasher_config.update_period = update_period;
        }

        if let Some(slot_offset) =
            clap_utils::parse_optional::<f64>(cli_args, "slasher-slot-offset")?
        {
            if slot_offset.is_finite() {
                slasher_config.slot_offset = slot_offset;
            } else {
                return Err(format!(
                    "invalid float for slasher-slot-offset: {}",
                    slot_offset
                ));
            }
        }

        if let Some(history_length) =
            clap_utils::parse_optional(cli_args, "slasher-history-length")?
        {
            slasher_config.history_length = history_length;
        }

        if let Some(max_db_size_gbs) =
            clap_utils::parse_optional::<usize>(cli_args, "slasher-max-db-size")?
        {
            slasher_config.max_db_size_mbs = max_db_size_gbs * 1024;
        }

        if let Some(attestation_cache_size) =
            clap_utils::parse_optional(cli_args, "slasher-att-cache-size")?
        {
            slasher_config.attestation_root_cache_size = attestation_cache_size;
        }

        if let Some(chunk_size) = clap_utils::parse_optional(cli_args, "slasher-chunk-size")? {
            slasher_config.chunk_size = chunk_size;
        }

        if let Some(validator_chunk_size) =
            clap_utils::parse_optional(cli_args, "slasher-validator-chunk-size")?
        {
            slasher_config.validator_chunk_size = validator_chunk_size;
        }

        if let Some(broadcast) = clap_utils::parse_optional(cli_args, "slasher-broadcast")? {
            slasher_config.broadcast = broadcast;
        }

        if let Some(backend) = clap_utils::parse_optional(cli_args, "slasher-backend")? {
            slasher_config.backend = backend;
        }

        client_config.slasher = Some(slasher_config);
    }

    if cli_args.is_present("validator-monitor-auto") {
        client_config.validator_monitor_auto = true;
    }

    if let Some(pubkeys) = cli_args.value_of("validator-monitor-pubkeys") {
        let pubkeys = pubkeys
            .split(',')
            .map(PublicKeyBytes::from_str)
            .collect::<Result<Vec<_>, _>>()
            .map_err(|e| format!("Invalid --validator-monitor-pubkeys value: {:?}", e))?;
        client_config
            .validator_monitor_pubkeys
            .extend_from_slice(&pubkeys);
    }

    if let Some(path) = cli_args.value_of("validator-monitor-file") {
        let string = fs::read(path)
            .map_err(|e| format!("Unable to read --validator-monitor-file: {}", e))
            .and_then(|bytes| {
                String::from_utf8(bytes)
                    .map_err(|e| format!("--validator-monitor-file is not utf8: {}", e))
            })?;
        let pubkeys = string
            .trim_end() // Remove trailing white space
            .split(',')
            .map(PublicKeyBytes::from_str)
            .collect::<Result<Vec<_>, _>>()
            .map_err(|e| format!("Invalid --validator-monitor-file contents: {:?}", e))?;
        client_config
            .validator_monitor_pubkeys
            .extend_from_slice(&pubkeys);
    }

    if let Some(count) =
        clap_utils::parse_optional(cli_args, "validator-monitor-individual-tracking-threshold")?
    {
        client_config.validator_monitor_individual_tracking_threshold = count;
    }

    if cli_args.is_present("disable-lock-timeouts") {
        client_config.chain.enable_lock_timeouts = false;
    }

    if cli_args.is_present("disable-proposer-reorgs") {
        client_config.chain.re_org_threshold = None;
    } else {
        client_config.chain.re_org_threshold = Some(
            clap_utils::parse_optional(cli_args, "proposer-reorg-threshold")?
                .map(ReOrgThreshold)
                .unwrap_or(DEFAULT_RE_ORG_THRESHOLD),
        );
        client_config.chain.re_org_max_epochs_since_finalization =
            clap_utils::parse_optional(cli_args, "proposer-reorg-epochs-since-finalization")?
                .unwrap_or(DEFAULT_RE_ORG_MAX_EPOCHS_SINCE_FINALIZATION);
        client_config.chain.re_org_cutoff_millis =
            clap_utils::parse_optional(cli_args, "proposer-reorg-cutoff")?;

        if let Some(disallowed_offsets_str) =
            clap_utils::parse_optional::<String>(cli_args, "proposer-reorg-disallowed-offsets")?
        {
            let disallowed_offsets = disallowed_offsets_str
                .split(',')
                .map(|s| {
                    s.parse()
                        .map_err(|e| format!("invalid disallowed-offsets: {e:?}"))
                })
                .collect::<Result<Vec<u64>, _>>()?;
            client_config.chain.re_org_disallowed_offsets =
                DisallowedReOrgOffsets::new::<E>(disallowed_offsets)
                    .map_err(|e| format!("invalid disallowed-offsets: {e:?}"))?;
        }
    }

    // Note: This overrides any previous flags that enable this option.
    if cli_args.is_present("disable-deposit-contract-sync") {
        client_config.sync_eth1_chain = false;
    }

    client_config.chain.prepare_payload_lookahead =
        clap_utils::parse_optional(cli_args, "prepare-payload-lookahead")?
            .map(Duration::from_millis)
            .unwrap_or_else(|| {
                Duration::from_secs(spec.seconds_per_slot)
                    / DEFAULT_PREPARE_PAYLOAD_LOOKAHEAD_FACTOR
            });

    client_config.chain.always_prepare_payload = cli_args.is_present("always-prepare-payload");

    if let Some(timeout) =
        clap_utils::parse_optional(cli_args, "fork-choice-before-proposal-timeout")?
    {
        client_config.chain.fork_choice_before_proposal_timeout_ms = timeout;
    }

    if !clap_utils::parse_required::<bool>(cli_args, "count-unrealized")? {
        warn!(
            log,
            "The flag --count-unrealized is deprecated and will be removed";
            "info" => "any use of the flag will have no effect"
        );
    }

    if clap_utils::parse_required::<bool>(cli_args, "count-unrealized-full")? {
        warn!(
            log,
            "The flag --count-unrealized-full is deprecated and will be removed";
            "info" => "setting it to `true` has no effect"
        );
    }

    client_config.chain.always_reset_payload_statuses =
        cli_args.is_present("reset-payload-statuses");

    client_config.chain.paranoid_block_proposal = cli_args.is_present("paranoid-block-proposal");

    /*
     * Builder fallback configs.
     */
    client_config.chain.builder_fallback_skips =
        clap_utils::parse_required(cli_args, "builder-fallback-skips")?;
    client_config.chain.builder_fallback_skips_per_epoch =
        clap_utils::parse_required(cli_args, "builder-fallback-skips-per-epoch")?;
    client_config
        .chain
        .builder_fallback_epochs_since_finalization =
        clap_utils::parse_required(cli_args, "builder-fallback-epochs-since-finalization")?;
    client_config.chain.builder_fallback_disable_checks =
        cli_args.is_present("builder-fallback-disable-checks");

    // Graphical user interface config.
    if cli_args.is_present("gui") {
        client_config.http_api.enabled = true;
        client_config.validator_monitor_auto = true;
    }

    // Optimistic finalized sync.
    client_config.chain.optimistic_finalized_sync =
        !cli_args.is_present("disable-optimistic-finalized-sync");

    if cli_args.is_present("genesis-backfill") {
        client_config.chain.genesis_backfill = true;
    }

    // Backfill sync rate-limiting
    client_config.beacon_processor.enable_backfill_rate_limiting =
        !cli_args.is_present("disable-backfill-rate-limiting");

    if let Some(path) = clap_utils::parse_optional(cli_args, "invalid-gossip-verified-blocks-path")?
    {
        client_config.network.invalid_block_storage = Some(path);
    }

    if let Some(progressive_balances_mode) =
        clap_utils::parse_optional(cli_args, "progressive-balances")?
    {
        client_config.chain.progressive_balances_mode = progressive_balances_mode;
    }

    if let Some(max_workers) = clap_utils::parse_optional(cli_args, "beacon-processor-max-workers")?
    {
        client_config.beacon_processor.max_workers = max_workers;
    }

    if client_config.beacon_processor.max_workers == 0 {
        return Err("--beacon-processor-max-workers must be a non-zero value".to_string());
    }

    client_config.beacon_processor.max_work_event_queue_len =
        clap_utils::parse_required(cli_args, "beacon-processor-work-queue-len")?;
    client_config.beacon_processor.max_scheduled_work_queue_len =
        clap_utils::parse_required(cli_args, "beacon-processor-reprocess-queue-len")?;
    client_config
        .beacon_processor
        .max_gossip_attestation_batch_size =
        clap_utils::parse_required(cli_args, "beacon-processor-attestation-batch-size")?;
    client_config
        .beacon_processor
        .max_gossip_aggregate_batch_size =
        clap_utils::parse_required(cli_args, "beacon-processor-aggregate-batch-size")?;

    Ok(client_config)
}

/// Gets the listening_addresses for lighthouse based on the cli options.
pub fn parse_listening_addresses(
    cli_args: &ArgMatches,
    log: &Logger,
) -> Result<ListenAddress, String> {
    let listen_addresses_str = cli_args
        .values_of("listen-address")
        .expect("--listen_addresses has a default value");

    let use_zero_ports = cli_args.is_present("zero-ports");

    // parse the possible ips
    let mut maybe_ipv4 = None;
    let mut maybe_ipv6 = None;
    for addr_str in listen_addresses_str {
        let addr = addr_str.parse::<IpAddr>().map_err(|parse_error| {
            format!("Failed to parse listen-address ({addr_str}) as an Ip address: {parse_error}")
        })?;

        match addr {
            IpAddr::V4(v4_addr) => match &maybe_ipv4 {
                Some(first_ipv4_addr) => {
                    return Err(format!(
                                "When setting the --listen-address option twice, use an IpV4 address and an Ipv6 address. \
                                Got two IpV4 addresses {first_ipv4_addr} and {v4_addr}"
                            ));
                }
                None => maybe_ipv4 = Some(v4_addr),
            },
            IpAddr::V6(v6_addr) => match &maybe_ipv6 {
                Some(first_ipv6_addr) => {
                    return Err(format!(
                                "When setting the --listen-address option twice, use an IpV4 address and an Ipv6 address. \
                                Got two IpV6 addresses {first_ipv6_addr} and {v6_addr}"
                            ));
                }
                None => maybe_ipv6 = Some(v6_addr),
            },
        }
    }

    // parse the possible tcp ports
    let port = cli_args
        .value_of("port")
        .expect("--port has a default value")
        .parse::<u16>()
        .map_err(|parse_error| format!("Failed to parse --port as an integer: {parse_error}"))?;
    let port6 = cli_args
        .value_of("port6")
        .map(str::parse::<u16>)
        .transpose()
        .map_err(|parse_error| format!("Failed to parse --port6 as an integer: {parse_error}"))?
        .unwrap_or(9090);

    // parse the possible discovery ports.
    let maybe_disc_port = cli_args
        .value_of("discovery-port")
        .map(str::parse::<u16>)
        .transpose()
        .map_err(|parse_error| {
            format!("Failed to parse --discovery-port as an integer: {parse_error}")
        })?;
    let maybe_disc6_port = cli_args
        .value_of("discovery-port6")
        .map(str::parse::<u16>)
        .transpose()
        .map_err(|parse_error| {
            format!("Failed to parse --discovery-port6 as an integer: {parse_error}")
        })?;

    // parse the possible quic port.
    let maybe_quic_port = cli_args
        .value_of("quic-port")
        .map(str::parse::<u16>)
        .transpose()
        .map_err(|parse_error| {
            format!("Failed to parse --quic-port as an integer: {parse_error}")
        })?;

    // parse the possible quic port.
    let maybe_quic6_port = cli_args
        .value_of("quic-port6")
        .map(str::parse::<u16>)
        .transpose()
        .map_err(|parse_error| {
            format!("Failed to parse --quic6-port as an integer: {parse_error}")
        })?;

    // Now put everything together
    let listening_addresses = match (maybe_ipv4, maybe_ipv6) {
        (None, None) => {
            // This should never happen unless clap is broken
            return Err("No listening addresses provided".into());
        }
        (None, Some(ipv6)) => {
            // A single ipv6 address was provided. Set the ports

            if cli_args.is_present("port6") {
                warn!(log, "When listening only over IPv6, use the --port flag. The value of --port6 will be ignored.")
            }
            // use zero ports if required. If not, use the given port.
            let tcp_port = use_zero_ports
                .then(unused_port::unused_tcp6_port)
                .transpose()?
                .unwrap_or(port);

            if maybe_disc6_port.is_some() {
                warn!(log, "When listening only over IPv6, use the --discovery-port flag. The value of --discovery-port6 will be ignored.")
            }

            if maybe_quic6_port.is_some() {
                warn!(log, "When listening only over IPv6, use the --quic-port flag. The value of --quic-port6 will be ignored.")
            }

            // use zero ports if required. If not, use the specific udp port. If none given, use
            // the tcp port.
            let disc_port = use_zero_ports
                .then(unused_port::unused_udp6_port)
                .transpose()?
                .or(maybe_disc_port)
                .unwrap_or(port);

            let quic_port = use_zero_ports
                .then(unused_port::unused_udp6_port)
                .transpose()?
                .or(maybe_quic_port)
                .unwrap_or(port + 1);

            ListenAddress::V6(lighthouse_network::ListenAddr {
                addr: ipv6,
                quic_port,
                disc_port,
                tcp_port,
            })
        }
        (Some(ipv4), None) => {
            // A single ipv4 address was provided. Set the ports

            // use zero ports if required. If not, use the given port.
            let tcp_port = use_zero_ports
                .then(unused_port::unused_tcp4_port)
                .transpose()?
                .unwrap_or(port);
            // use zero ports if required. If not, use the specific discovery port. If none given, use
            // the tcp port.
            let disc_port = use_zero_ports
                .then(unused_port::unused_udp4_port)
                .transpose()?
                .or(maybe_disc_port)
                .unwrap_or(port);
            // use zero ports if required. If not, use the specific quic port. If none given, use
            // the tcp port + 1.
            let quic_port = use_zero_ports
                .then(unused_port::unused_udp4_port)
                .transpose()?
                .or(maybe_quic_port)
                .unwrap_or(port + 1);

            ListenAddress::V4(lighthouse_network::ListenAddr {
                addr: ipv4,
                disc_port,
                quic_port,
                tcp_port,
            })
        }
        (Some(ipv4), Some(ipv6)) => {
            let ipv4_tcp_port = use_zero_ports
                .then(unused_port::unused_tcp4_port)
                .transpose()?
                .unwrap_or(port);
            let ipv4_disc_port = use_zero_ports
                .then(unused_port::unused_udp4_port)
                .transpose()?
                .or(maybe_disc_port)
                .unwrap_or(ipv4_tcp_port);
            let ipv4_quic_port = use_zero_ports
                .then(unused_port::unused_udp4_port)
                .transpose()?
                .or(maybe_quic_port)
                .unwrap_or(port + 1);

            // Defaults to 9090 when required
            let ipv6_tcp_port = use_zero_ports
                .then(unused_port::unused_tcp6_port)
                .transpose()?
                .unwrap_or(port6);
            let ipv6_disc_port = use_zero_ports
                .then(unused_port::unused_udp6_port)
                .transpose()?
                .or(maybe_disc6_port)
                .unwrap_or(ipv6_tcp_port);
            let ipv6_quic_port = use_zero_ports
                .then(unused_port::unused_udp6_port)
                .transpose()?
                .or(maybe_quic6_port)
                .unwrap_or(ipv6_tcp_port + 1);

            ListenAddress::DualStack(
                lighthouse_network::ListenAddr {
                    addr: ipv4,
                    disc_port: ipv4_disc_port,
                    quic_port: ipv4_quic_port,
                    tcp_port: ipv4_tcp_port,
                },
                lighthouse_network::ListenAddr {
                    addr: ipv6,
                    disc_port: ipv6_disc_port,
                    quic_port: ipv6_quic_port,
                    tcp_port: ipv6_tcp_port,
                },
            )
        }
    };

    Ok(listening_addresses)
}

/// Sets the network config from the command line arguments.
pub fn set_network_config(
    config: &mut NetworkConfig,
    cli_args: &ArgMatches,
    data_dir: &Path,
    log: &Logger,
) -> Result<(), String> {
    // If a network dir has been specified, override the `datadir` definition.
    if let Some(dir) = cli_args.value_of("network-dir") {
        config.network_dir = PathBuf::from(dir);
    } else {
        config.network_dir = data_dir.join(DEFAULT_NETWORK_DIR);
    };

    if cli_args.is_present("subscribe-all-subnets") {
        config.subscribe_all_subnets = true;
    }

    if cli_args.is_present("import-all-attestations") {
        config.import_all_attestations = true;
    }

    if cli_args.is_present("shutdown-after-sync") {
        config.shutdown_after_sync = true;
    }

    config.set_listening_addr(parse_listening_addresses(cli_args, log)?);

    // A custom target-peers command will overwrite the --proposer-only default.
    if let Some(target_peers_str) = cli_args.value_of("target-peers") {
        config.target_peers = target_peers_str
            .parse::<usize>()
            .map_err(|_| format!("Invalid number of target peers: {}", target_peers_str))?;
    } else {
        config.target_peers = 80; // default value
    }

    if let Some(value) = cli_args.value_of("network-load") {
        let network_load = value
            .parse::<u8>()
            .map_err(|_| format!("Invalid integer: {}", value))?;
        config.network_load = network_load;
    }

    if let Some(boot_enr_str) = cli_args.value_of("boot-nodes") {
        let mut enrs: Vec<Enr> = vec![];
        let mut multiaddrs: Vec<Multiaddr> = vec![];
        for addr in boot_enr_str.split(',') {
            match addr.parse() {
                Ok(enr) => enrs.push(enr),
                Err(_) => {
                    // parsing as ENR failed, try as Multiaddr
                    let multi: Multiaddr = addr
                        .parse()
                        .map_err(|_| format!("Not valid as ENR nor Multiaddr: {}", addr))?;
                    if !multi.iter().any(|proto| matches!(proto, Protocol::Udp(_))) {
                        slog::error!(log, "Missing UDP in Multiaddr {}", multi.to_string());
                    }
                    if !multi.iter().any(|proto| matches!(proto, Protocol::P2p(_))) {
                        slog::error!(log, "Missing P2P in Multiaddr {}", multi.to_string());
                    }
                    multiaddrs.push(multi);
                }
            }
        }
        config.boot_nodes_enr = enrs;
        config.boot_nodes_multiaddr = multiaddrs;
    }

    if let Some(libp2p_addresses_str) = cli_args.value_of("libp2p-addresses") {
        config.libp2p_nodes = libp2p_addresses_str
            .split(',')
            .map(|multiaddr| {
                multiaddr
                    .parse()
                    .map_err(|_| format!("Invalid Multiaddr: {}", multiaddr))
            })
            .collect::<Result<Vec<Multiaddr>, _>>()?;
    }

    if cli_args.is_present("disable-peer-scoring") {
        config.disable_peer_scoring = true;
    }

    if let Some(trusted_peers_str) = cli_args.value_of("trusted-peers") {
        config.trusted_peers = trusted_peers_str
            .split(',')
            .map(|peer_id| {
                peer_id
                    .parse()
                    .map_err(|_| format!("Invalid trusted peer id: {}", peer_id))
            })
            .collect::<Result<Vec<PeerIdSerialized>, _>>()?;
        if config.trusted_peers.len() >= config.target_peers {
            slog::warn!(log, "More trusted peers than the target peer limit. This will prevent efficient peer selection criteria."; "target_peers" => config.target_peers, "trusted_peers" => config.trusted_peers.len());
        }
    }

    if let Some(enr_udp_port_str) = cli_args.value_of("enr-udp-port") {
        config.enr_udp4_port = Some(
            enr_udp_port_str
                .parse::<u16>()
                .map_err(|_| format!("Invalid discovery port: {}", enr_udp_port_str))?,
        );
    }

    if let Some(enr_quic_port_str) = cli_args.value_of("enr-quic-port") {
        config.enr_quic4_port = Some(
            enr_quic_port_str
                .parse::<u16>()
                .map_err(|_| format!("Invalid quic port: {}", enr_quic_port_str))?,
        );
    }

    if let Some(enr_tcp_port_str) = cli_args.value_of("enr-tcp-port") {
        config.enr_tcp4_port = Some(
            enr_tcp_port_str
                .parse::<u16>()
                .map_err(|_| format!("Invalid ENR TCP port: {}", enr_tcp_port_str))?,
        );
    }

    if let Some(enr_udp_port_str) = cli_args.value_of("enr-udp6-port") {
        config.enr_udp6_port = Some(
            enr_udp_port_str
                .parse::<u16>()
                .map_err(|_| format!("Invalid discovery port: {}", enr_udp_port_str))?,
        );
    }

    if let Some(enr_quic_port_str) = cli_args.value_of("enr-quic6-port") {
        config.enr_quic6_port = Some(
            enr_quic_port_str
                .parse::<u16>()
                .map_err(|_| format!("Invalid quic port: {}", enr_quic_port_str))?,
        );
    }

    if let Some(enr_tcp_port_str) = cli_args.value_of("enr-tcp6-port") {
        config.enr_tcp6_port = Some(
            enr_tcp_port_str
                .parse::<u16>()
                .map_err(|_| format!("Invalid ENR TCP port: {}", enr_tcp_port_str))?,
        );
    }

    if cli_args.is_present("enr-match") {
        // Match the IP and UDP port in the ENR.

        // Set the ENR address to localhost if the address is unspecified.
        if let Some(ipv4_addr) = config.listen_addrs().v4().cloned() {
            let ipv4_enr_addr = if ipv4_addr.addr == Ipv4Addr::UNSPECIFIED {
                Ipv4Addr::LOCALHOST
            } else {
                ipv4_addr.addr
            };
            config.enr_address.0 = Some(ipv4_enr_addr);
            config.enr_udp4_port = Some(ipv4_addr.disc_port);
        }

        if let Some(ipv6_addr) = config.listen_addrs().v6().cloned() {
            let ipv6_enr_addr = if ipv6_addr.addr == Ipv6Addr::UNSPECIFIED {
                Ipv6Addr::LOCALHOST
            } else {
                ipv6_addr.addr
            };
            config.enr_address.1 = Some(ipv6_enr_addr);
            config.enr_udp6_port = Some(ipv6_addr.disc_port);
        }
    }

    if let Some(enr_addresses) = cli_args.values_of("enr-address") {
        let mut enr_ip4 = None;
        let mut enr_ip6 = None;
        let mut resolved_enr_ip4 = None;
        let mut resolved_enr_ip6 = None;

        for addr in enr_addresses {
            match addr.parse::<IpAddr>() {
                Ok(IpAddr::V4(v4_addr)) => {
                    if let Some(used) = enr_ip4.as_ref() {
                        warn!(log, "More than one Ipv4 ENR address provided"; "used" => %used, "ignored" => %v4_addr)
                    } else {
                        enr_ip4 = Some(v4_addr)
                    }
                }
                Ok(IpAddr::V6(v6_addr)) => {
                    if let Some(used) = enr_ip6.as_ref() {
                        warn!(log, "More than one Ipv6 ENR address provided"; "used" => %used, "ignored" => %v6_addr)
                    } else {
                        enr_ip6 = Some(v6_addr)
                    }
                }
                Err(_) => {
                    // Try to resolve the address

                    // NOTE: From checking the `to_socket_addrs` code I don't think the port
                    // actually matters. Just use the udp port.

                    let port = match config.listen_addrs() {
                        ListenAddress::V4(v4_addr) => v4_addr.disc_port,
                        ListenAddress::V6(v6_addr) => v6_addr.disc_port,
                        ListenAddress::DualStack(v4_addr, _v6_addr) => {
                            // NOTE: slight preference for ipv4 that I don't think is of importance.
                            v4_addr.disc_port
                        }
                    };

                    let addr_str = format!("{addr}:{port}");
                    match addr_str.to_socket_addrs() {
                        Err(_e) => {
                            return Err(format!("Failed to parse or resolve address {addr}."))
                        }
                        Ok(resolved_addresses) => {
                            for socket_addr in resolved_addresses {
                                // Use the first ipv4 and first ipv6 addresses present.

                                // NOTE: this means that if two dns addresses are provided, we
                                // might end up using the ipv4 and ipv6 resolved addresses of just
                                // the first.
                                match socket_addr.ip() {
                                    IpAddr::V4(v4_addr) => {
                                        if resolved_enr_ip4.is_none() {
                                            resolved_enr_ip4 = Some(v4_addr)
                                        }
                                    }
                                    IpAddr::V6(v6_addr) => {
                                        if resolved_enr_ip6.is_none() {
                                            resolved_enr_ip6 = Some(v6_addr)
                                        }
                                    }
                                }
                            }
                        }
                    }
                }
            }
        }

        // The ENR addresses given as ips should take preference over any resolved address
        let used_host_resolution = resolved_enr_ip4.is_some() || resolved_enr_ip6.is_some();
        let ip4 = enr_ip4.or(resolved_enr_ip4);
        let ip6 = enr_ip6.or(resolved_enr_ip6);
        config.enr_address = (ip4, ip6);
        if used_host_resolution {
            config.discv5_config.enr_update = false;
        }
    }

    if cli_args.is_present("disable-enr-auto-update") {
        config.discv5_config.enr_update = false;
    }

    if cli_args.is_present("disable-packet-filter") {
        warn!(log, "Discv5 packet filter is disabled");
        config.discv5_config.enable_packet_filter = false;
    }

    if cli_args.is_present("disable-discovery") {
        config.disable_discovery = true;
        warn!(log, "Discovery is disabled. New peers will not be found");
    }

    if cli_args.is_present("disable-quic") {
        config.disable_quic_support = true;
    }

    if cli_args.is_present("disable-upnp") {
        config.upnp_enabled = false;
    }

    if cli_args.is_present("private") {
        config.private = true;
    }

    if cli_args.is_present("metrics") {
        config.metrics_enabled = true;
    }

    if cli_args.is_present("enable-private-discovery") {
        config.discv5_config.table_filter = |_| true;
    }

    // Light client server config.
    config.enable_light_client_server = cli_args.is_present("light-client-server");

    // The self limiter is disabled by default.
    // This flag can be used both with or without a value. Try to parse it first with a value, if
    // no value is defined but the flag is present, use the default params.
    config.outbound_rate_limiter_config = clap_utils::parse_optional(cli_args, "self-limiter")?;
    if cli_args.is_present("self-limiter") && config.outbound_rate_limiter_config.is_none() {
        config.outbound_rate_limiter_config = Some(Default::default());
    }

    // Proposer-only mode overrides a number of previous configuration parameters.
    // Specifically, we avoid subscribing to long-lived subnets and wish to maintain a minimal set
    // of peers.
    if cli_args.is_present("proposer-only") {
        config.subscribe_all_subnets = false;

        if cli_args.value_of("target-peers").is_none() {
            // If a custom value is not set, change the default to 15
            config.target_peers = 15;
        }
        config.proposer_only = true;
        warn!(log, "Proposer-only mode enabled"; "info"=> "Do not connect a validator client to this node unless via the --proposer-nodes flag");
    }
    // The inbound rate limiter is enabled by default unless `disabled` is passed to the
    // `inbound-rate-limiter` flag. Any other value should be parsed as a configuration string.
    config.inbound_rate_limiter_config = match cli_args.value_of("inbound-rate-limiter") {
        None => {
            // Enabled by default, with default values
            Some(Default::default())
        }
        Some("disabled") => {
            // Explicitly disabled
            None
        }
        Some(config_str) => {
            // Enabled with a custom configuration
            Some(config_str.parse()?)
        }
    };
    Ok(())
}

/// Gets the datadir which should be used.
pub fn get_data_dir(cli_args: &ArgMatches) -> PathBuf {
    // Read the `--datadir` flag.
    //
    // If it's not present, try and find the home directory (`~`) and push the default data
    // directory and the testnet name onto it.

    cli_args
        .value_of("datadir")
        .map(|path| PathBuf::from(path).join(DEFAULT_BEACON_NODE_DIR))
        .or_else(|| {
            dirs::home_dir().map(|home| {
                home.join(DEFAULT_ROOT_DIR)
                    .join(directory::get_network_dir(cli_args))
                    .join(DEFAULT_BEACON_NODE_DIR)
            })
        })
        .unwrap_or_else(|| PathBuf::from("."))
}

/// Parses the `cli_value` as a comma-separated string of values to be parsed with `parser`.
///
/// If there is more than one value, log a warning. If there are no values, return an error.
pub fn parse_only_one_value<F, T, E>(
    cli_value: &str,
    parser: F,
    flag_name: &str,
    log: &Logger,
) -> Result<T, String>
where
    F: Fn(&str) -> Result<T, E>,
    E: Debug,
{
    let values = cli_value
        .split(',')
        .map(parser)
        .collect::<Result<Vec<_>, _>>()
        .map_err(|e| format!("{} contains an invalid value {:?}", flag_name, e))?;

    if values.len() > 1 {
        warn!(
            log,
            "Multiple values provided";
            "info" => "multiple values are deprecated, only the first value will be used",
            "count" => values.len(),
            "flag" => flag_name
        );
    }

    values
        .into_iter()
        .next()
        .ok_or(format!("Must provide at least one value to {}", flag_name))
}<|MERGE_RESOLUTION|>--- conflicted
+++ resolved
@@ -405,7 +405,6 @@
         client_config.freezer_db_path = Some(PathBuf::from(freezer_dir));
     }
 
-<<<<<<< HEAD
     if !cli_args.is_present("unsafe-and-dangerous-mode") {
         crit!(
             log,
@@ -416,15 +415,10 @@
         );
         return Err("FATAL ERROR, YOU HAVE THE WRONG LIGHTHOUSE BINARY".into());
     }
-=======
+
     if let Some(blobs_db_dir) = cli_args.value_of("blobs-dir") {
         client_config.blobs_db_path = Some(PathBuf::from(blobs_db_dir));
     }
-
-    let (sprp, sprp_explicit) = get_slots_per_restore_point::<E>(cli_args)?;
-    client_config.store.slots_per_restore_point = sprp;
-    client_config.store.slots_per_restore_point_set_explicitly = sprp_explicit;
->>>>>>> 57edc0f3
 
     if let Some(block_cache_size) = clap_utils::parse_optional(cli_args, "block-cache-size")? {
         client_config.store.block_cache_size = block_cache_size;
