[package]
name = "beacon_node"
version = "0.1.0"
authors = ["Paul Hauner <paul@paulhauner.com>", "Age Manning <Age@AgeManning.com"]
edition = "2018"

[dependencies]
eth2_config = { path = "../eth2/utils/eth2_config" }
beacon_chain = { path = "beacon_chain" }
types = { path = "../eth2/types" }
store = { path = "./store" }
client = { path = "client" }
version = { path = "version" }
clap = "2.32.0"
<<<<<<< HEAD
rand = "0.7"
slog = { version = "^2.2.3" , features = ["max_level_trace"] }
=======
slog = { version = "^2.2.3" , features = ["max_level_trace", "release_max_level_trace"] }
>>>>>>> 1bea1755
slog-term = "^2.4.0"
slog-async = "^2.3.0"
ctrlc = { version = "3.1.1", features = ["termination"] }
tokio = "0.1.15"
tokio-timer = "0.2.10"
futures = "0.1.25"
exit-future = "0.1.3"
env_logger = "0.6.1"
dirs = "2.0.1"
logging = { path = "../eth2/utils/logging" }<|MERGE_RESOLUTION|>--- conflicted
+++ resolved
@@ -12,12 +12,8 @@
 client = { path = "client" }
 version = { path = "version" }
 clap = "2.32.0"
-<<<<<<< HEAD
 rand = "0.7"
-slog = { version = "^2.2.3" , features = ["max_level_trace"] }
-=======
 slog = { version = "^2.2.3" , features = ["max_level_trace", "release_max_level_trace"] }
->>>>>>> 1bea1755
 slog-term = "^2.4.0"
 slog-async = "^2.3.0"
 ctrlc = { version = "3.1.1", features = ["termination"] }
