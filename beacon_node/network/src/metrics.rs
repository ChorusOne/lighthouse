--- conflicted
+++ resolved
@@ -309,7 +309,6 @@
     );
 
     /*
-<<<<<<< HEAD
      * Blob Delay Metrics
      */
     pub static ref BEACON_BLOB_GOSSIP_PROPAGATION_VERIFICATION_DELAY_TIME: Result<Histogram> = try_create_histogram_with_buckets(
@@ -339,26 +338,6 @@
     );
 
     /*
-     * Attestation reprocessing queue metrics.
-     */
-    pub static ref BEACON_PROCESSOR_REPROCESSING_QUEUE_TOTAL: Result<IntGaugeVec> =
-        try_create_int_gauge_vec(
-        "beacon_processor_reprocessing_queue_total",
-        "Count of items in a reprocessing queue.",
-        &["type"]
-    );
-    pub static ref BEACON_PROCESSOR_REPROCESSING_QUEUE_EXPIRED_ATTESTATIONS: Result<IntCounter> = try_create_int_counter(
-        "beacon_processor_reprocessing_queue_expired_attestations",
-        "Number of queued attestations which have expired before a matching block has been found."
-    );
-    pub static ref BEACON_PROCESSOR_REPROCESSING_QUEUE_MATCHED_ATTESTATIONS: Result<IntCounter> = try_create_int_counter(
-        "beacon_processor_reprocessing_queue_matched_attestations",
-        "Number of queued attestations where as matching block has been imported."
-    );
-
-    /*
-=======
->>>>>>> 62c91707
      * Light client update reprocessing queue metrics.
      */
     pub static ref BEACON_PROCESSOR_REPROCESSING_QUEUE_SENT_OPTIMISTIC_UPDATES: Result<IntCounter> = try_create_int_counter(
