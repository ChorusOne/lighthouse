--- conflicted
+++ resolved
@@ -31,7 +31,6 @@
 ethereum_ssz = { workspace = true }
 ethereum_ssz_derive = { workspace = true }
 execution_layer = { workspace = true }
-exit-future = { workspace = true }
 fork_choice = { workspace = true }
 futures = { workspace = true }
 genesis = { workspace = true }
@@ -44,6 +43,7 @@
 logging = { workspace = true }
 lru = { workspace = true }
 merkle_proof = { workspace = true }
+oneshot_broadcast = { path = "../../common/oneshot_broadcast/" }
 operation_pool = { workspace = true }
 parking_lot = { workspace = true }
 promise_cache = { path = "../../common/promise_cache" }
@@ -66,7 +66,6 @@
 store = { workspace = true }
 strum = { workspace = true }
 superstruct = { workspace = true }
-<<<<<<< HEAD
 task_executor = { workspace = true }
 tempfile = { workspace = true }
 tokio = { workspace = true }
@@ -74,12 +73,6 @@
 tree_hash = { workspace = true }
 tree_hash_derive = { workspace = true }
 types = { workspace = true }
-=======
-hex = { workspace = true }
-oneshot_broadcast = { path = "../../common/oneshot_broadcast/" }
-slog-term = { workspace = true }
-slog-async = { workspace = true }
->>>>>>> 10a38a8a
 
 [[test]]
 name = "beacon_chain_tests"
