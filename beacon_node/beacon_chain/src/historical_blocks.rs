--- conflicted
+++ resolved
@@ -9,13 +9,8 @@
 use std::borrow::Cow;
 use std::iter;
 use std::time::Duration;
-<<<<<<< HEAD
 use store::{get_key_for_col, AnchorInfo, DBColumn, KeyValueStore, KeyValueStoreOp};
-use types::{Hash256, SignedBlindedBeaconBlock, Slot};
-=======
-use store::{chunked_vector::BlockRoots, AnchorInfo, BlobInfo, ChunkWriter, KeyValueStore};
 use types::{Hash256, Slot};
->>>>>>> 57edc0f3
 
 /// Use a longer timeout on the pubkey cache.
 ///
@@ -102,12 +97,7 @@
 
         let mut expected_block_root = anchor_info.oldest_block_parent;
         let mut prev_block_slot = anchor_info.oldest_block_slot;
-<<<<<<< HEAD
-
-        let mut cold_batch = Vec::with_capacity(blocks.len());
-=======
-        let mut chunk_writer =
-            ChunkWriter::<BlockRoots, _, _>::new(&self.store.cold_db, prev_block_slot.as_usize())?;
+
         let mut new_oldest_blob_slot = blob_info.oldest_blob_slot;
 
         let mut cold_batch = Vec::with_capacity(blocks_to_import.len());
@@ -116,7 +106,6 @@
 
         for available_block in blocks_to_import.into_iter().rev() {
             let (block, maybe_blobs) = available_block.deconstruct();
->>>>>>> 57edc0f3
 
             // Check chain integrity.
             let block_root = block.canonical_root();
@@ -130,19 +119,18 @@
             }
 
             let blinded_block = block.clone_as_blinded();
-            // Store block in the hot database without payload.
-            self.store
-<<<<<<< HEAD
-                .blinded_block_as_cold_kv_store_ops(&block_root, block, &mut cold_batch)?;
-=======
-                .blinded_block_as_kv_store_ops(&block_root, &blinded_block, &mut hot_batch);
+            // Store block in the freezer database without payload.
+            self.store.blinded_block_as_cold_kv_store_ops(
+                &block_root,
+                &blinded_block,
+                &mut cold_batch,
+            )?;
             // Store the blobs too
             if let Some(blobs) = maybe_blobs {
                 new_oldest_blob_slot = Some(block.slot());
                 self.store
                     .blobs_as_kv_store_ops(&block_root, blobs, &mut hot_batch);
             }
->>>>>>> 57edc0f3
 
             // Store block roots, including at all skip slots in the freezer DB.
             for slot in (block.slot().as_usize() + 1..prev_block_slot.as_usize()).rev() {
@@ -172,12 +160,9 @@
             }
             signed_blocks.push(block);
         }
-<<<<<<< HEAD
-=======
         chunk_writer.write(&mut cold_batch)?;
         // these were pushed in reverse order so we reverse again
         signed_blocks.reverse();
->>>>>>> 57edc0f3
 
         // Verify signatures in one batch, holding the pubkey cache lock for the shortest duration
         // possible. For each block fetch the parent root from its successor. Slicing from index 1
