use crate::attestation_verification::{
    Error as AttestationError, SignatureVerifiedAttestation, VerifiedAggregatedAttestation,
    VerifiedUnaggregatedAttestation,
};
use crate::attester_cache::{AttesterCache, AttesterCacheKey};
use crate::beacon_proposer_cache::BeaconProposerCache;
use crate::block_verification::{
    check_block_is_finalized_descendant, check_block_relevancy, get_block_root,
    signature_verify_chain_segment, BlockError, FullyVerifiedBlock, GossipVerifiedBlock,
    IntoFullyVerifiedBlock,
};
use crate::chain_config::ChainConfig;
use crate::errors::{BeaconChainError as Error, BlockProductionError};
use crate::eth1_chain::{Eth1Chain, Eth1ChainBackend};
use crate::events::ServerSentEventHandler;
use crate::head_tracker::HeadTracker;
use crate::historical_blocks::HistoricalBlockError;
use crate::migrate::BackgroundMigrator;
use crate::naive_aggregation_pool::{
    AggregatedAttestationMap, Error as NaiveAggregationError, NaiveAggregationPool,
    SyncContributionAggregateMap,
};
use crate::observed_aggregates::{
    Error as AttestationObservationError, ObservedAggregateAttestations, ObservedSyncContributions,
};
use crate::observed_attesters::{
    ObservedAggregators, ObservedAttesters, ObservedSyncAggregators, ObservedSyncContributors,
};
use crate::observed_block_producers::ObservedBlockProducers;
use crate::observed_operations::{ObservationOutcome, ObservedOperations};
use crate::persisted_beacon_chain::{PersistedBeaconChain, DUMMY_CANONICAL_HEAD_BLOCK_ROOT};
use crate::persisted_fork_choice::PersistedForkChoice;
use crate::shuffling_cache::{BlockShufflingIds, ShufflingCache};
use crate::snapshot_cache::SnapshotCache;
use crate::sync_committee_verification::{
    Error as SyncCommitteeError, VerifiedSyncCommitteeMessage, VerifiedSyncContribution,
};
use crate::timeout_rw_lock::TimeoutRwLock;
use crate::validator_monitor::{
    get_block_delay_ms, get_slot_delay_ms, timestamp_now, ValidatorMonitor,
    HISTORIC_EPOCHS as VALIDATOR_MONITOR_HISTORIC_EPOCHS,
};
use crate::validator_pubkey_cache::ValidatorPubkeyCache;
use crate::BeaconForkChoiceStore;
use crate::BeaconSnapshot;
use crate::{metrics, BeaconChainError};
use eth2::types::{EventKind, SseBlock, SseChainReorg, SseFinalizedCheckpoint, SseHead};
use fork_choice::ForkChoice;
use futures::channel::mpsc::Sender;
use itertools::process_results;
use itertools::Itertools;
use operation_pool::{OperationPool, PersistedOperationPool};
use parking_lot::{Mutex, RwLock};
use safe_arith::SafeArith;
use slasher::Slasher;
use slog::{crit, debug, error, info, trace, warn, Logger};
use slot_clock::SlotClock;
use state_processing::{
    common::get_indexed_attestation,
    per_block_processing,
    per_block_processing::errors::AttestationValidationError,
    per_slot_processing,
    state_advance::{complete_state_advance, partial_state_advance},
    BlockSignatureStrategy, SigVerifiedOp,
};
use std::borrow::Cow;
use std::cmp::Ordering;
use std::collections::HashMap;
use std::collections::HashSet;
use std::io::prelude::*;
use std::sync::Arc;
use std::time::{Duration, Instant};
use store::iter::{BlockRootsIterator, ParentRootBlockIterator, StateRootsIterator};
use store::{Error as DBError, HotColdDB, KeyValueStore, KeyValueStoreOp, StoreItem, StoreOp};
use task_executor::ShutdownReason;
use types::beacon_state::CloneConfig;
use types::*;

pub type ForkChoiceError = fork_choice::Error<crate::ForkChoiceStoreError>;

/// The time-out before failure during an operation to take a read/write RwLock on the canonical
/// head.
pub const HEAD_LOCK_TIMEOUT: Duration = Duration::from_secs(1);

/// The time-out before failure during an operation to take a read/write RwLock on the block
/// processing cache.
pub const BLOCK_PROCESSING_CACHE_LOCK_TIMEOUT: Duration = Duration::from_secs(1);
/// The time-out before failure during an operation to take a read/write RwLock on the
/// attestation cache.
pub const ATTESTATION_CACHE_LOCK_TIMEOUT: Duration = Duration::from_secs(1);

/// The time-out before failure during an operation to take a read/write RwLock on the
/// validator pubkey cache.
pub const VALIDATOR_PUBKEY_CACHE_LOCK_TIMEOUT: Duration = Duration::from_secs(1);

// These keys are all zero because they get stored in different columns, see `DBColumn` type.
pub const BEACON_CHAIN_DB_KEY: Hash256 = Hash256::zero();
pub const OP_POOL_DB_KEY: Hash256 = Hash256::zero();
pub const ETH1_CACHE_DB_KEY: Hash256 = Hash256::zero();
pub const FORK_CHOICE_DB_KEY: Hash256 = Hash256::zero();

/// Defines the behaviour when a block/block-root for a skipped slot is requested.
pub enum WhenSlotSkipped {
    /// If the slot is a skip slot, return `None`.
    ///
    /// This is how the HTTP API behaves.
    None,
    /// If the slot it a skip slot, return the previous non-skipped block.
    ///
    /// This is generally how the specification behaves.
    Prev,
}

/// The result of a chain segment processing.
pub enum ChainSegmentResult<T: EthSpec> {
    /// Processing this chain segment finished successfully.
    Successful { imported_blocks: usize },
    /// There was an error processing this chain segment. Before the error, some blocks could
    /// have been imported.
    Failed {
        imported_blocks: usize,
        error: BlockError<T>,
    },
}

/// The accepted clock drift for nodes gossiping blocks and attestations. See:
///
/// https://github.com/ethereum/eth2.0-specs/blob/v0.12.1/specs/phase0/p2p-interface.md#configuration
pub const MAXIMUM_GOSSIP_CLOCK_DISPARITY: Duration = Duration::from_millis(500);

#[derive(Debug, PartialEq)]
pub enum AttestationProcessingOutcome {
    Processed,
    EmptyAggregationBitfield,
    UnknownHeadBlock {
        beacon_block_root: Hash256,
    },
    /// The attestation is attesting to a state that is later than itself. (Viz., attesting to the
    /// future).
    AttestsToFutureBlock {
        block: Slot,
        attestation: Slot,
    },
    /// The slot is finalized, no need to import.
    FinalizedSlot {
        attestation: Slot,
        finalized: Slot,
    },
    FutureEpoch {
        attestation_epoch: Epoch,
        current_epoch: Epoch,
    },
    PastEpoch {
        attestation_epoch: Epoch,
        current_epoch: Epoch,
    },
    BadTargetEpoch,
    UnknownTargetRoot(Hash256),
    InvalidSignature,
    NoCommitteeForSlotAndIndex {
        slot: Slot,
        index: CommitteeIndex,
    },
    Invalid(AttestationValidationError),
}

/// Defines how a `BeaconState` should be "skipped" through skip-slots.
pub enum StateSkipConfig {
    /// Calculate the state root during each skip slot, producing a fully-valid `BeaconState`.
    WithStateRoots,
    /// Don't calculate the state root at each slot, instead just use the zero hash. This is orders
    /// of magnitude faster, however it produces a partially invalid state.
    ///
    /// This state is useful for operations that don't use the state roots; e.g., for calculating
    /// the shuffling.
    WithoutStateRoots,
}

#[derive(Debug, PartialEq)]
pub struct HeadInfo {
    pub slot: Slot,
    pub block_root: Hash256,
    pub state_root: Hash256,
    pub current_justified_checkpoint: types::Checkpoint,
    pub finalized_checkpoint: types::Checkpoint,
    pub fork: Fork,
    pub genesis_time: u64,
    pub genesis_validators_root: Hash256,
    pub proposer_shuffling_decision_root: Hash256,
}

pub trait BeaconChainTypes: Send + Sync + 'static {
    type HotStore: store::ItemStore<Self::EthSpec>;
    type ColdStore: store::ItemStore<Self::EthSpec>;
    type SlotClock: slot_clock::SlotClock;
    type Eth1Chain: Eth1ChainBackend<Self::EthSpec>;
    type EthSpec: types::EthSpec;
}

pub type BeaconForkChoice<T> = ForkChoice<
    BeaconForkChoiceStore<
        <T as BeaconChainTypes>::EthSpec,
        <T as BeaconChainTypes>::HotStore,
        <T as BeaconChainTypes>::ColdStore,
    >,
    <T as BeaconChainTypes>::EthSpec,
>;

pub type BeaconStore<T> = Arc<
    HotColdDB<
        <T as BeaconChainTypes>::EthSpec,
        <T as BeaconChainTypes>::HotStore,
        <T as BeaconChainTypes>::ColdStore,
    >,
>;

/// Represents the "Beacon Chain" component of Ethereum 2.0. Allows import of blocks and block
/// operations and chooses a canonical head.
pub struct BeaconChain<T: BeaconChainTypes> {
    pub spec: ChainSpec,
    /// Configuration for `BeaconChain` runtime behaviour.
    pub config: ChainConfig,
    /// Persistent storage for blocks, states, etc. Typically an on-disk store, such as LevelDB.
    pub store: BeaconStore<T>,
    /// Database migrator for running background maintenance on the store.
    pub store_migrator: BackgroundMigrator<T::EthSpec, T::HotStore, T::ColdStore>,
    /// Reports the current slot, typically based upon the system clock.
    pub slot_clock: T::SlotClock,
    /// Stores all operations (e.g., `Attestation`, `Deposit`, etc) that are candidates for
    /// inclusion in a block.
    pub op_pool: OperationPool<T::EthSpec>,
    /// A pool of attestations dedicated to the "naive aggregation strategy" defined in the eth2
    /// specs.
    ///
    /// This pool accepts `Attestation` objects that only have one aggregation bit set and provides
    /// a method to get an aggregated `Attestation` for some `AttestationData`.
    pub naive_aggregation_pool: RwLock<NaiveAggregationPool<AggregatedAttestationMap<T::EthSpec>>>,
    /// A pool of `SyncCommitteeContribution` dedicated to the "naive aggregation strategy" defined in the eth2
    /// specs.
    ///
    /// This pool accepts `SyncCommitteeContribution` objects that only have one aggregation bit set and provides
    /// a method to get an aggregated `SyncCommitteeContribution` for some `SyncCommitteeContributionData`.
    pub naive_sync_aggregation_pool:
        RwLock<NaiveAggregationPool<SyncContributionAggregateMap<T::EthSpec>>>,
    /// Contains a store of attestations which have been observed by the beacon chain.
    pub(crate) observed_attestations: RwLock<ObservedAggregateAttestations<T::EthSpec>>,
    /// Contains a store of sync contributions which have been observed by the beacon chain.
    pub(crate) observed_sync_contributions: RwLock<ObservedSyncContributions<T::EthSpec>>,
    /// Maintains a record of which validators have been seen to attest in recent epochs.
    pub(crate) observed_attesters: RwLock<ObservedAttesters<T::EthSpec>>,
    /// Maintains a record of which validators have been seen sending sync messages in recent epochs.
    pub(crate) observed_sync_contributors: RwLock<ObservedSyncContributors<T::EthSpec>>,
    /// Maintains a record of which validators have been seen to create `SignedAggregateAndProofs`
    /// in recent epochs.
    pub(crate) observed_aggregators: RwLock<ObservedAggregators<T::EthSpec>>,
    /// Maintains a record of which validators have been seen to create `SignedContributionAndProofs`
    /// in recent epochs.
    pub(crate) observed_sync_aggregators: RwLock<ObservedSyncAggregators<T::EthSpec>>,
    /// Maintains a record of which validators have proposed blocks for each slot.
    pub(crate) observed_block_producers: RwLock<ObservedBlockProducers<T::EthSpec>>,
    /// Maintains a record of which validators have submitted voluntary exits.
    pub(crate) observed_voluntary_exits: Mutex<ObservedOperations<SignedVoluntaryExit, T::EthSpec>>,
    /// Maintains a record of which validators we've seen proposer slashings for.
    pub(crate) observed_proposer_slashings: Mutex<ObservedOperations<ProposerSlashing, T::EthSpec>>,
    /// Maintains a record of which validators we've seen attester slashings for.
    pub(crate) observed_attester_slashings:
        Mutex<ObservedOperations<AttesterSlashing<T::EthSpec>, T::EthSpec>>,
    /// Provides information from the Ethereum 1 (PoW) chain.
    pub eth1_chain: Option<Eth1Chain<T::Eth1Chain, T::EthSpec>>,
    /// Stores a "snapshot" of the chain at the time the head-of-the-chain block was received.
    pub(crate) canonical_head: TimeoutRwLock<BeaconSnapshot<T::EthSpec>>,
    /// The root of the genesis block.
    pub genesis_block_root: Hash256,
    /// The root of the genesis state.
    pub genesis_state_root: Hash256,
    /// The root of the list of genesis validators, used during syncing.
    pub genesis_validators_root: Hash256,
    /// A state-machine that is updated with information from the network and chooses a canonical
    /// head block.
    pub fork_choice: RwLock<BeaconForkChoice<T>>,
    /// A handler for events generated by the beacon chain. This is only initialized when the
    /// HTTP server is enabled.
    pub event_handler: Option<ServerSentEventHandler<T::EthSpec>>,
    /// Used to track the heads of the beacon chain.
    pub(crate) head_tracker: Arc<HeadTracker>,
    /// A cache dedicated to block processing.
    pub(crate) snapshot_cache: TimeoutRwLock<SnapshotCache<T::EthSpec>>,
    /// Caches the attester shuffling for a given epoch and shuffling key root.
    pub(crate) shuffling_cache: TimeoutRwLock<ShufflingCache>,
    /// Caches the beacon block proposer shuffling for a given epoch and shuffling key root.
    pub beacon_proposer_cache: Mutex<BeaconProposerCache>,
    /// Caches a map of `validator_index -> validator_pubkey`.
    pub(crate) validator_pubkey_cache: TimeoutRwLock<ValidatorPubkeyCache<T>>,
    /// A cache used when producing attestations.
    pub(crate) attester_cache: Arc<AttesterCache>,
    /// A list of any hard-coded forks that have been disabled.
    pub disabled_forks: Vec<String>,
    /// Sender given to tasks, so that if they encounter a state in which execution cannot
    /// continue they can request that everything shuts down.
    pub shutdown_sender: Sender<ShutdownReason>,
    /// Logging to CLI, etc.
    pub(crate) log: Logger,
    /// Arbitrary bytes included in the blocks.
    pub(crate) graffiti: Graffiti,
    /// Optional slasher.
    pub slasher: Option<Arc<Slasher<T::EthSpec>>>,
    /// Provides monitoring of a set of explicitly defined validators.
    pub validator_monitor: RwLock<ValidatorMonitor<T::EthSpec>>,
}

type BeaconBlockAndState<T> = (BeaconBlock<T>, BeaconState<T>);

impl<T: BeaconChainTypes> BeaconChain<T> {
    /// Persists the head tracker and fork choice.
    ///
    /// We do it atomically even though no guarantees need to be made about blocks from
    /// the head tracker also being present in fork choice.
    pub fn persist_head_and_fork_choice(&self) -> Result<(), Error> {
        let mut batch = vec![];

        let _head_timer = metrics::start_timer(&metrics::PERSIST_HEAD);
        batch.push(self.persist_head_in_batch());

        let _fork_choice_timer = metrics::start_timer(&metrics::PERSIST_FORK_CHOICE);
        batch.push(self.persist_fork_choice_in_batch());

        self.store.hot_db.do_atomically(batch)?;

        Ok(())
    }

    /// Return a `PersistedBeaconChain` representing the current head.
    pub fn make_persisted_head(&self) -> PersistedBeaconChain {
        PersistedBeaconChain {
            _canonical_head_block_root: DUMMY_CANONICAL_HEAD_BLOCK_ROOT,
            genesis_block_root: self.genesis_block_root,
            ssz_head_tracker: self.head_tracker.to_ssz_container(),
        }
    }

    /// Return a database operation for writing the beacon chain head to disk.
    pub fn persist_head_in_batch(&self) -> KeyValueStoreOp {
        self.make_persisted_head()
            .as_kv_store_op(BEACON_CHAIN_DB_KEY)
    }

    /// Return a database operation for writing fork choice to disk.
    pub fn persist_fork_choice_in_batch(&self) -> KeyValueStoreOp {
        let fork_choice = self.fork_choice.read();
        let persisted_fork_choice = PersistedForkChoice {
            fork_choice: fork_choice.to_persisted(),
            fork_choice_store: fork_choice.fc_store().to_persisted(),
        };
        persisted_fork_choice.as_kv_store_op(FORK_CHOICE_DB_KEY)
    }

    /// Load fork choice from disk, returning `None` if it isn't found.
    pub fn load_fork_choice(store: BeaconStore<T>) -> Result<Option<BeaconForkChoice<T>>, Error> {
        let persisted_fork_choice =
            match store.get_item::<PersistedForkChoice>(&FORK_CHOICE_DB_KEY)? {
                Some(fc) => fc,
                None => return Ok(None),
            };

        let fc_store =
            BeaconForkChoiceStore::from_persisted(persisted_fork_choice.fork_choice_store, store)?;

        Ok(Some(ForkChoice::from_persisted(
            persisted_fork_choice.fork_choice,
            fc_store,
        )?))
    }

    /// Persists `self.op_pool` to disk.
    ///
    /// ## Notes
    ///
    /// This operation is typically slow and causes a lot of allocations. It should be used
    /// sparingly.
    pub fn persist_op_pool(&self) -> Result<(), Error> {
        let _timer = metrics::start_timer(&metrics::PERSIST_OP_POOL);

        self.store.put_item(
            &OP_POOL_DB_KEY,
            &PersistedOperationPool::from_operation_pool(&self.op_pool),
        )?;

        Ok(())
    }

    /// Persists `self.eth1_chain` and its caches to disk.
    pub fn persist_eth1_cache(&self) -> Result<(), Error> {
        let _timer = metrics::start_timer(&metrics::PERSIST_OP_POOL);

        if let Some(eth1_chain) = self.eth1_chain.as_ref() {
            self.store
                .put_item(&ETH1_CACHE_DB_KEY, &eth1_chain.as_ssz_container())?;
        }

        Ok(())
    }

    /// Returns the slot _right now_ according to `self.slot_clock`. Returns `Err` if the slot is
    /// unavailable.
    ///
    /// The slot might be unavailable due to an error with the system clock, or if the present time
    /// is before genesis (i.e., a negative slot).
    pub fn slot(&self) -> Result<Slot, Error> {
        self.slot_clock.now().ok_or(Error::UnableToReadSlot)
    }

    /// Returns the epoch _right now_ according to `self.slot_clock`. Returns `Err` if the epoch is
    /// unavailable.
    ///
    /// The epoch might be unavailable due to an error with the system clock, or if the present time
    /// is before genesis (i.e., a negative epoch).
    pub fn epoch(&self) -> Result<Epoch, Error> {
        self.slot()
            .map(|slot| slot.epoch(T::EthSpec::slots_per_epoch()))
    }

    /// Iterates across all `(block_root, slot)` pairs from `start_slot`
    /// to the head of the chain (inclusive).
    ///
    /// ## Notes
    ///
    /// - `slot` always increases by `1`.
    /// - Skipped slots contain the root of the closest prior
    ///     non-skipped slot (identical to the way they are stored in `state.block_roots`).
    /// - Iterator returns `(Hash256, Slot)`.
<<<<<<< HEAD
    /// - As this iterator starts at the `head` of the chain (viz., the best block), the first slot
    ///     returned may be earlier than the wall-clock slot.
    pub fn rev_iter_block_roots(
        &self,
    ) -> Result<impl Iterator<Item = Result<(Hash256, Slot), Error>>, Error> {
        let head = self.head()?;
        let iter = BlockRootsIterator::owned(self.store.clone(), head.beacon_state);
        Ok(
            std::iter::once(Ok((head.beacon_block_root, head.beacon_block.slot())))
                .chain(iter)
                .map(|result| result.map_err(|e| e.into())),
        )
    }

    /// Return an iterator over the block roots of the canonical chain in slot-ascending order.
    ///
    /// Will return a `BlockOutOfRange` error if the requested start slot is before the period of
    /// history for which we have blocks stored. See `get_oldest_block_slot`.
=======
>>>>>>> 6a620a31
    pub fn forwards_iter_block_roots(
        &self,
        start_slot: Slot,
    ) -> Result<impl Iterator<Item = Result<(Hash256, Slot), Error>>, Error> {
        let oldest_block_slot = self.store.get_oldest_block_slot();
        if start_slot < oldest_block_slot {
            return Err(Error::HistoricalBlockError(
                HistoricalBlockError::BlockOutOfRange {
                    slot: start_slot,
                    oldest_block_slot,
                },
            ));
        }

        let local_head = self.head()?;

        let iter = HotColdDB::forwards_block_roots_iterator(
            self.store.clone(),
            start_slot,
            local_head.beacon_state,
            local_head.beacon_block_root,
            &self.spec,
        )?;

        Ok(iter.map(|result| result.map_err(Into::into)))
    }

    /// Traverse backwards from `block_root` to find the block roots of its ancestors.
    ///
    /// ## Notes
    ///
    /// - `slot` always decreases by `1`.
    /// - Skipped slots contain the root of the closest prior
    ///     non-skipped slot (identical to the way they are stored in `state.block_roots`) .
    /// - Iterator returns `(Hash256, Slot)`.
    /// - The provided `block_root` is included as the first item in the iterator.
    pub fn rev_iter_block_roots_from(
        &self,
        block_root: Hash256,
    ) -> Result<impl Iterator<Item = Result<(Hash256, Slot), Error>>, Error> {
        let block = self
            .get_block(&block_root)?
            .ok_or(Error::MissingBeaconBlock(block_root))?;
        let state = self
            .get_state(&block.state_root(), Some(block.slot()))?
            .ok_or_else(|| Error::MissingBeaconState(block.state_root()))?;
        let iter = BlockRootsIterator::owned(self.store.clone(), state);
        Ok(std::iter::once(Ok((block_root, block.slot())))
            .chain(iter)
            .map(|result| result.map_err(|e| e.into())))
    }

    /// Iterate through the current chain to find the slot intersecting with the given beacon state.
    /// The maximum depth this will search is `SLOTS_PER_HISTORICAL_ROOT`, and if that depth is reached
    /// and no intersection is found, the finalized slot will be returned.
    pub fn find_reorg_slot(
        &self,
        new_state: &BeaconState<T::EthSpec>,
        new_block_root: Hash256,
    ) -> Result<Slot, Error> {
        self.with_head(|snapshot| {
            let old_state = &snapshot.beacon_state;
            let old_block_root = snapshot.beacon_block_root;

            // The earliest slot for which the two chains may have a common history.
            let lowest_slot = std::cmp::min(new_state.slot(), old_state.slot());

            // Create an iterator across `$state`, assuming that the block at `$state.slot` has the
            // block root of `$block_root`.
            //
            // The iterator will be skipped until the next value returns `lowest_slot`.
            //
            // This is a macro instead of a function or closure due to the complex types invloved
            // in all the iterator wrapping.
            macro_rules! aligned_roots_iter {
                ($state: ident, $block_root: ident) => {
                    std::iter::once(Ok(($state.slot(), $block_root)))
                        .chain($state.rev_iter_block_roots(&self.spec))
                        .skip_while(|result| {
                            result
                                .as_ref()
                                .map_or(false, |(slot, _)| *slot > lowest_slot)
                        })
                };
            }

            // Create iterators across old/new roots where iterators both start at the same slot.
            let mut new_roots = aligned_roots_iter!(new_state, new_block_root);
            let mut old_roots = aligned_roots_iter!(old_state, old_block_root);

            // Whilst *both* of the iterators are still returning values, try and find a common
            // ancestor between them.
            while let (Some(old), Some(new)) = (old_roots.next(), new_roots.next()) {
                let (old_slot, old_root) = old?;
                let (new_slot, new_root) = new?;

                // Sanity check to detect programming errors.
                if old_slot != new_slot {
                    return Err(Error::InvalidReorgSlotIter { new_slot, old_slot });
                }

                if old_root == new_root {
                    // A common ancestor has been found.
                    return Ok(old_slot);
                }
            }

            // If no common ancestor is found, declare that the re-org happened at the previous
            // finalized slot.
            //
            // Sometimes this will result in the return slot being *lower* than the actual reorg
            // slot. However, assuming we don't re-org through a finalized slot, it will never be
            // *higher*.
            //
            // We provide this potentially-inaccurate-but-safe information to avoid onerous
            // database reads during times of deep reorgs.
            Ok(old_state
                .finalized_checkpoint()
                .epoch
                .start_slot(T::EthSpec::slots_per_epoch()))
        })
    }

    /// Iterates backwards across all `(state_root, slot)` pairs starting from
    /// an arbitrary `BeaconState` to the earliest reachable ancestor (may or may not be genesis).
    ///
    /// ## Notes
    ///
    /// - `slot` always decreases by `1`.
    /// - Iterator returns `(Hash256, Slot)`.
    /// - As this iterator starts at the `head` of the chain (viz., the best block), the first slot
    ///     returned may be earlier than the wall-clock slot.
    pub fn rev_iter_state_roots_from<'a>(
        &self,
        state_root: Hash256,
        state: &'a BeaconState<T::EthSpec>,
    ) -> impl Iterator<Item = Result<(Hash256, Slot), Error>> + 'a {
        std::iter::once(Ok((state_root, state.slot())))
            .chain(StateRootsIterator::new(self.store.clone(), state))
            .map(|result| result.map_err(Into::into))
    }

    /// Iterates across all `(state_root, slot)` pairs from `start_slot`
    /// to the head of the chain (inclusive).
    ///
    /// ## Notes
    ///
    /// - `slot` always increases by `1`.
    /// - Iterator returns `(Hash256, Slot)`.
    pub fn forwards_iter_state_roots(
        &self,
        start_slot: Slot,
    ) -> Result<impl Iterator<Item = Result<(Hash256, Slot), Error>>, Error> {
        let local_head = self.head()?;

        let iter = HotColdDB::forwards_state_roots_iterator(
            self.store.clone(),
            start_slot,
            local_head.beacon_state_root(),
            local_head.beacon_state,
            &self.spec,
        )?;

        Ok(iter.map(|result| result.map_err(Into::into)))
    }

    /// Returns the block at the given slot, if any. Only returns blocks in the canonical chain.
    ///
    /// Use the `skips` parameter to define the behaviour when `request_slot` is a skipped slot.
    ///
    /// ## Errors
    ///
    /// May return a database error.
    pub fn block_at_slot(
        &self,
        request_slot: Slot,
        skips: WhenSlotSkipped,
    ) -> Result<Option<SignedBeaconBlock<T::EthSpec>>, Error> {
        let root = self.block_root_at_slot(request_slot, skips)?;

        if let Some(block_root) = root {
            Ok(self.store.get_block(&block_root)?)
        } else {
            Ok(None)
        }
    }

    /// Returns the state root at the given slot, if any. Only returns state roots in the canonical chain.
    ///
    /// ## Errors
    ///
    /// May return a database error.
    pub fn state_root_at_slot(&self, request_slot: Slot) -> Result<Option<Hash256>, Error> {
        if request_slot > self.slot()? {
            return Ok(None);
        } else if request_slot == self.spec.genesis_slot {
            return Ok(Some(self.genesis_state_root));
        }

        // Try an optimized path of reading the root directly from the head state.
        let fast_lookup: Option<Hash256> = self.with_head(|head| {
            if head.beacon_block.slot() <= request_slot {
                // Return the head state root if all slots between the request and the head are skipped.
                Ok(Some(head.beacon_state_root()))
            } else if let Ok(root) = head.beacon_state.get_state_root(request_slot) {
                // Return the root if it's easily accessible from the head state.
                Ok(Some(*root))
            } else {
                // Fast lookup is not possible.
                Ok::<_, Error>(None)
            }
        })?;

        if let Some(root) = fast_lookup {
            return Ok(Some(root));
        }

        process_results(self.forwards_iter_state_roots(request_slot)?, |mut iter| {
            if let Some((root, slot)) = iter.next() {
                if slot == request_slot {
                    Ok(Some(root))
                } else {
                    // Sanity check.
                    Err(Error::InconsistentForwardsIter { request_slot, slot })
                }
            } else {
                Ok(None)
            }
        })?
    }

    /// Returns the block root at the given slot, if any. Only returns roots in the canonical chain.
    ///
    /// ## Notes
    ///
    /// - Use the `skips` parameter to define the behaviour when `request_slot` is a skipped slot.
    /// - Returns `Ok(None)` for any slot higher than the current wall-clock slot.
    pub fn block_root_at_slot(
        &self,
        request_slot: Slot,
        skips: WhenSlotSkipped,
    ) -> Result<Option<Hash256>, Error> {
        match skips {
            WhenSlotSkipped::None => self.block_root_at_slot_skips_none(request_slot),
            WhenSlotSkipped::Prev => self.block_root_at_slot_skips_prev(request_slot),
        }
    }

    /// Returns the block root at the given slot, if any. Only returns roots in the canonical chain.
    ///
    /// ## Notes
    ///
    /// - Returns `Ok(None)` if the given `Slot` was skipped.
    /// - Returns `Ok(None)` for any slot higher than the current wall-clock slot.
    ///
    /// ## Errors
    ///
    /// May return a database error.
    fn block_root_at_slot_skips_none(&self, request_slot: Slot) -> Result<Option<Hash256>, Error> {
        if request_slot > self.slot()? {
            return Ok(None);
        } else if request_slot == self.spec.genesis_slot {
            return Ok(Some(self.genesis_block_root));
        }

        let prev_slot = request_slot.saturating_sub(1_u64);

        // Try an optimized path of reading the root directly from the head state.
        let fast_lookup: Option<Option<Hash256>> = self.with_head(|head| {
            let state = &head.beacon_state;

            // Try find the root for the `request_slot`.
            let request_root_opt = match state.slot().cmp(&request_slot) {
                // It's always a skip slot if the head is less than the request slot, return early.
                Ordering::Less => return Ok(Some(None)),
                // The request slot is the head slot.
                Ordering::Equal => Some(head.beacon_block_root),
                // Try find the request slot in the state.
                Ordering::Greater => state.get_block_root(request_slot).ok().copied(),
            };

            if let Some(request_root) = request_root_opt {
                if let Ok(prev_root) = state.get_block_root(prev_slot) {
                    return Ok(Some((*prev_root != request_root).then(|| request_root)));
                }
            }

            // Fast lookup is not possible.
            Ok::<_, Error>(None)
        })?;
        if let Some(root_opt) = fast_lookup {
            return Ok(root_opt);
        }

        if let Some(((prev_root, _), (curr_root, curr_slot))) =
            process_results(self.forwards_iter_block_roots(prev_slot)?, |iter| {
                iter.tuple_windows().next()
            })?
        {
            // Sanity check.
            if curr_slot != request_slot {
                return Err(Error::InconsistentForwardsIter {
                    request_slot,
                    slot: curr_slot,
                });
            }
            Ok((curr_root != prev_root).then(|| curr_root))
        } else {
            Ok(None)
        }
    }

    /// Returns the block root at the given slot, if any. Only returns roots in the canonical chain.
    ///
    /// ## Notes
    ///
    /// - Returns the root at the previous non-skipped slot if the given `Slot` was skipped.
    /// - Returns `Ok(None)` for any slot higher than the current wall-clock slot.
    ///
    /// ## Errors
    ///
    /// May return a database error.
    fn block_root_at_slot_skips_prev(&self, request_slot: Slot) -> Result<Option<Hash256>, Error> {
        if request_slot > self.slot()? {
            return Ok(None);
        } else if request_slot == self.spec.genesis_slot {
            return Ok(Some(self.genesis_block_root));
        }

        // Try an optimized path of reading the root directly from the head state.
        let fast_lookup: Option<Hash256> = self.with_head(|head| {
            if head.beacon_block.slot() <= request_slot {
                // Return the head root if all slots between the request and the head are skipped.
                Ok(Some(head.beacon_block_root))
            } else if let Ok(root) = head.beacon_state.get_block_root(request_slot) {
                // Return the root if it's easily accessible from the head state.
                Ok(Some(*root))
            } else {
                // Fast lookup is not possible.
                Ok::<_, Error>(None)
            }
        })?;
        if let Some(root) = fast_lookup {
            return Ok(Some(root));
        }

        process_results(self.forwards_iter_block_roots(request_slot)?, |mut iter| {
            if let Some((root, slot)) = iter.next() {
                if slot == request_slot {
                    Ok(Some(root))
                } else {
                    // Sanity check.
                    Err(Error::InconsistentForwardsIter { request_slot, slot })
                }
            } else {
                Ok(None)
            }
        })?
    }

    /// Returns the block at the given root, if any.
    ///
    /// ## Errors
    ///
    /// May return a database error.
    pub fn get_block(
        &self,
        block_root: &Hash256,
    ) -> Result<Option<SignedBeaconBlock<T::EthSpec>>, Error> {
        Ok(self.store.get_block(block_root)?)
    }

    /// Returns the state at the given root, if any.
    ///
    /// ## Errors
    ///
    /// May return a database error.
    pub fn get_state(
        &self,
        state_root: &Hash256,
        slot: Option<Slot>,
    ) -> Result<Option<BeaconState<T::EthSpec>>, Error> {
        Ok(self.store.get_state(state_root, slot)?)
    }

    /// Returns a `Checkpoint` representing the head block and state. Contains the "best block";
    /// the head of the canonical `BeaconChain`.
    ///
    /// It is important to note that the `beacon_state` returned may not match the present slot. It
    /// is the state as it was when the head block was received, which could be some slots prior to
    /// now.
    pub fn head(&self) -> Result<BeaconSnapshot<T::EthSpec>, Error> {
        self.with_head(|head| Ok(head.clone_with(CloneConfig::committee_caches_only())))
    }

    /// Apply a function to the canonical head without cloning it.
    pub fn with_head<U, E>(
        &self,
        f: impl FnOnce(&BeaconSnapshot<T::EthSpec>) -> Result<U, E>,
    ) -> Result<U, E>
    where
        E: From<Error>,
    {
        let head_lock = self
            .canonical_head
            .try_read_for(HEAD_LOCK_TIMEOUT)
            .ok_or(Error::CanonicalHeadLockTimeout)?;
        f(&head_lock)
    }

    /// Returns the beacon block root at the head of the canonical chain.
    ///
    /// See `Self::head` for more information.
    pub fn head_beacon_block_root(&self) -> Result<Hash256, Error> {
        self.with_head(|s| Ok(s.beacon_block_root))
    }

    /// Returns the beacon block at the head of the canonical chain.
    ///
    /// See `Self::head` for more information.
    pub fn head_beacon_block(&self) -> Result<SignedBeaconBlock<T::EthSpec>, Error> {
        self.with_head(|s| Ok(s.beacon_block.clone()))
    }

    /// Returns the beacon state at the head of the canonical chain.
    ///
    /// See `Self::head` for more information.
    pub fn head_beacon_state(&self) -> Result<BeaconState<T::EthSpec>, Error> {
        self.with_head(|s| {
            Ok(s.beacon_state
                .clone_with(CloneConfig::committee_caches_only()))
        })
    }

    /// Return the sync committee at `slot + 1` from the canonical chain.
    ///
    /// This is useful when dealing with sync committee messages, because messages are signed
    /// and broadcast one slot prior to the slot of the sync committee (which is relevant at
    /// sync committee period boundaries).
    pub fn sync_committee_at_next_slot(
        &self,
        slot: Slot,
    ) -> Result<Arc<SyncCommittee<T::EthSpec>>, Error> {
        let epoch = slot.safe_add(1)?.epoch(T::EthSpec::slots_per_epoch());
        self.sync_committee_at_epoch(epoch)
    }

    /// Return the sync committee at `epoch` from the canonical chain.
    pub fn sync_committee_at_epoch(
        &self,
        epoch: Epoch,
    ) -> Result<Arc<SyncCommittee<T::EthSpec>>, Error> {
        // Try to read a committee from the head. This will work most of the time, but will fail
        // for faraway committees, or if there are skipped slots at the transition to Altair.
        let spec = &self.spec;
        let committee_from_head =
            self.with_head(
                |head| match head.beacon_state.get_built_sync_committee(epoch, spec) {
                    Ok(committee) => Ok(Some(committee.clone())),
                    Err(BeaconStateError::SyncCommitteeNotKnown { .. })
                    | Err(BeaconStateError::IncorrectStateVariant) => Ok(None),
                    Err(e) => Err(Error::from(e)),
                },
            )?;

        if let Some(committee) = committee_from_head {
            Ok(committee)
        } else {
            // Slow path: load a state (or advance the head).
            let sync_committee_period = epoch.sync_committee_period(spec)?;
            let committee = self
                .state_for_sync_committee_period(sync_committee_period)?
                .get_built_sync_committee(epoch, spec)?
                .clone();
            Ok(committee)
        }
    }

    /// Load a state suitable for determining the sync committee for the given period.
    ///
    /// Specifically, the state at the start of the *previous* sync committee period.
    ///
    /// This is sufficient for historical duties, and efficient in the case where the head
    /// is lagging the current period and we need duties for the next period (because we only
    /// have to transition the head to start of the current period).
    ///
    /// We also need to ensure that the load slot is after the Altair fork.
    ///
    /// **WARNING**: the state returned will have dummy state roots. It should only be used
    /// for its sync committees (determining duties, etc).
    pub fn state_for_sync_committee_period(
        &self,
        sync_committee_period: u64,
    ) -> Result<BeaconState<T::EthSpec>, Error> {
        let altair_fork_epoch = self
            .spec
            .altair_fork_epoch
            .ok_or(Error::AltairForkDisabled)?;

        let load_slot = std::cmp::max(
            self.spec.epochs_per_sync_committee_period * sync_committee_period.saturating_sub(1),
            altair_fork_epoch,
        )
        .start_slot(T::EthSpec::slots_per_epoch());

        self.state_at_slot(load_slot, StateSkipConfig::WithoutStateRoots)
    }

    /// Returns info representing the head block and state.
    ///
    /// A summarized version of `Self::head` that involves less cloning.
    pub fn head_info(&self) -> Result<HeadInfo, Error> {
        self.with_head(|head| {
            let proposer_shuffling_decision_root = head
                .beacon_state
                .proposer_shuffling_decision_root(head.beacon_block_root)?;

            Ok(HeadInfo {
                slot: head.beacon_block.slot(),
                block_root: head.beacon_block_root,
                state_root: head.beacon_state_root(),
                current_justified_checkpoint: head.beacon_state.current_justified_checkpoint(),
                finalized_checkpoint: head.beacon_state.finalized_checkpoint(),
                fork: head.beacon_state.fork(),
                genesis_time: head.beacon_state.genesis_time(),
                genesis_validators_root: head.beacon_state.genesis_validators_root(),
                proposer_shuffling_decision_root,
            })
        })
    }

    /// Returns the current heads of the `BeaconChain`. For the canonical head, see `Self::head`.
    ///
    /// Returns `(block_root, block_slot)`.
    pub fn heads(&self) -> Vec<(Hash256, Slot)> {
        self.head_tracker.heads()
    }

    pub fn knows_head(&self, block_hash: &SignedBeaconBlockHash) -> bool {
        self.head_tracker.contains_head((*block_hash).into())
    }

    /// Returns the `BeaconState` at the given slot.
    ///
    /// Returns `None` when the state is not found in the database or there is an error skipping
    /// to a future state.
    pub fn state_at_slot(
        &self,
        slot: Slot,
        config: StateSkipConfig,
    ) -> Result<BeaconState<T::EthSpec>, Error> {
        let head_state = self.head()?.beacon_state;

        match slot.cmp(&head_state.slot()) {
            Ordering::Equal => Ok(head_state),
            Ordering::Greater => {
                if slot > head_state.slot() + T::EthSpec::slots_per_epoch() {
                    warn!(
                        self.log,
                        "Skipping more than an epoch";
                        "head_slot" => head_state.slot(),
                        "request_slot" => slot
                    )
                }

                let start_slot = head_state.slot();
                let task_start = Instant::now();
                let max_task_runtime = Duration::from_secs(self.spec.seconds_per_slot);

                let head_state_slot = head_state.slot();
                let mut state = head_state;

                let skip_state_root = match config {
                    StateSkipConfig::WithStateRoots => None,
                    StateSkipConfig::WithoutStateRoots => Some(Hash256::zero()),
                };

                while state.slot() < slot {
                    // Do not allow and forward state skip that takes longer than the maximum task duration.
                    //
                    // This is a protection against nodes doing too much work when they're not synced
                    // to a chain.
                    if task_start + max_task_runtime < Instant::now() {
                        return Err(Error::StateSkipTooLarge {
                            start_slot,
                            requested_slot: slot,
                            max_task_runtime,
                        });
                    }

                    // Note: supplying some `state_root` when it is known would be a cheap and easy
                    // optimization.
                    match per_slot_processing(&mut state, skip_state_root, &self.spec) {
                        Ok(_) => (),
                        Err(e) => {
                            warn!(
                                self.log,
                                "Unable to load state at slot";
                                "error" => ?e,
                                "head_slot" => head_state_slot,
                                "requested_slot" => slot
                            );
                            return Err(Error::NoStateForSlot(slot));
                        }
                    };
                }
                Ok(state)
            }
            Ordering::Less => {
                let state_root = process_results(self.forwards_iter_state_roots(slot)?, |iter| {
                    iter.take_while(|(_, current_slot)| *current_slot >= slot)
                        .find(|(_, current_slot)| *current_slot == slot)
                        .map(|(root, _slot)| root)
                })?
                .ok_or(Error::NoStateForSlot(slot))?;

                Ok(self
                    .get_state(&state_root, Some(slot))?
                    .ok_or(Error::NoStateForSlot(slot))?)
            }
        }
    }

    /// Returns the `BeaconState` the current slot (viz., `self.slot()`).
    ///
    ///  - A reference to the head state (note: this keeps a read lock on the head, try to use
    ///  sparingly).
    ///  - The head state, but with skipped slots (for states later than the head).
    ///
    ///  Returns `None` when there is an error skipping to a future state or the slot clock cannot
    ///  be read.
    pub fn wall_clock_state(&self) -> Result<BeaconState<T::EthSpec>, Error> {
        self.state_at_slot(self.slot()?, StateSkipConfig::WithStateRoots)
    }

    /// Returns the slot of the highest block in the canonical chain.
    pub fn best_slot(&self) -> Result<Slot, Error> {
        self.canonical_head
            .try_read_for(HEAD_LOCK_TIMEOUT)
            .map(|head| head.beacon_block.slot())
            .ok_or(Error::CanonicalHeadLockTimeout)
    }

    /// Returns the validator index (if any) for the given public key.
    ///
    /// ## Notes
    ///
    /// This query uses the `validator_pubkey_cache` which contains _all_ validators ever seen,
    /// even if those validators aren't included in the head state. It is important to remember
    /// that just because a validator exists here, it doesn't necessarily exist in all
    /// `BeaconStates`.
    ///
    /// ## Errors
    ///
    /// May return an error if acquiring a read-lock on the `validator_pubkey_cache` times out.
    pub fn validator_index(&self, pubkey: &PublicKeyBytes) -> Result<Option<usize>, Error> {
        let pubkey_cache = self
            .validator_pubkey_cache
            .try_read_for(VALIDATOR_PUBKEY_CACHE_LOCK_TIMEOUT)
            .ok_or(Error::ValidatorPubkeyCacheLockTimeout)?;

        Ok(pubkey_cache.get_index(pubkey))
    }

    /// Returns the validator pubkey (if any) for the given validator index.
    ///
    /// ## Notes
    ///
    /// This query uses the `validator_pubkey_cache` which contains _all_ validators ever seen,
    /// even if those validators aren't included in the head state. It is important to remember
    /// that just because a validator exists here, it doesn't necessarily exist in all
    /// `BeaconStates`.
    ///
    /// ## Errors
    ///
    /// May return an error if acquiring a read-lock on the `validator_pubkey_cache` times out.
    pub fn validator_pubkey(&self, validator_index: usize) -> Result<Option<PublicKey>, Error> {
        let pubkey_cache = self
            .validator_pubkey_cache
            .try_read_for(VALIDATOR_PUBKEY_CACHE_LOCK_TIMEOUT)
            .ok_or(Error::ValidatorPubkeyCacheLockTimeout)?;

        Ok(pubkey_cache.get(validator_index).cloned())
    }

    /// As per `Self::validator_pubkey`, but returns `PublicKeyBytes`.
    pub fn validator_pubkey_bytes(
        &self,
        validator_index: usize,
    ) -> Result<Option<PublicKeyBytes>, Error> {
        let pubkey_cache = self
            .validator_pubkey_cache
            .try_read_for(VALIDATOR_PUBKEY_CACHE_LOCK_TIMEOUT)
            .ok_or(Error::ValidatorPubkeyCacheLockTimeout)?;

        Ok(pubkey_cache.get_pubkey_bytes(validator_index).copied())
    }

    /// As per `Self::validator_pubkey_bytes` but will resolve multiple indices at once to avoid
    /// bouncing the read-lock on the pubkey cache.
    ///
    /// Returns a map that may have a length less than `validator_indices.len()` if some indices
    /// were unable to be resolved.
    pub fn validator_pubkey_bytes_many(
        &self,
        validator_indices: &[usize],
    ) -> Result<HashMap<usize, PublicKeyBytes>, Error> {
        let pubkey_cache = self
            .validator_pubkey_cache
            .try_read_for(VALIDATOR_PUBKEY_CACHE_LOCK_TIMEOUT)
            .ok_or(Error::ValidatorPubkeyCacheLockTimeout)?;

        let mut map = HashMap::with_capacity(validator_indices.len());
        for &validator_index in validator_indices {
            if let Some(pubkey) = pubkey_cache.get_pubkey_bytes(validator_index) {
                map.insert(validator_index, *pubkey);
            }
        }
        Ok(map)
    }

    /// Returns the block canonical root of the current canonical chain at a given slot, starting from the given state.
    ///
    /// Returns `None` if the given slot doesn't exist in the chain.
    pub fn root_at_slot_from_state(
        &self,
        target_slot: Slot,
        beacon_block_root: Hash256,
        state: &BeaconState<T::EthSpec>,
    ) -> Result<Option<Hash256>, Error> {
        let iter = BlockRootsIterator::new(self.store.clone(), state);
        let iter_with_head = std::iter::once(Ok((beacon_block_root, state.slot())))
            .chain(iter)
            .map(|result| result.map_err(|e| e.into()));

        process_results(iter_with_head, |mut iter| {
            iter.find(|(_, slot)| *slot == target_slot)
                .map(|(root, _)| root)
        })
    }

    /// Returns the attestation duties for the given validator indices using the shuffling cache.
    ///
    /// An error may be returned if `head_block_root` is a finalized block, this function is only
    /// designed for operations at the head of the chain.
    ///
    /// The returned `Vec` will have the same length as `validator_indices`, any
    /// non-existing/inactive validators will have `None` values.
    ///
    /// ## Notes
    ///
    /// This function will try to use the shuffling cache to return the value. If the value is not
    /// in the shuffling cache, it will be added. Care should be taken not to wash out the
    /// shuffling cache with historical/useless values.
    pub fn validator_attestation_duties(
        &self,
        validator_indices: &[u64],
        epoch: Epoch,
        head_block_root: Hash256,
    ) -> Result<(Vec<Option<AttestationDuty>>, Hash256), Error> {
        self.with_committee_cache(head_block_root, epoch, |committee_cache, dependent_root| {
            let duties = validator_indices
                .iter()
                .map(|validator_index| {
                    let validator_index = *validator_index as usize;
                    committee_cache.get_attestation_duties(validator_index)
                })
                .collect();

            Ok((duties, dependent_root))
        })
    }

    /// Returns an aggregated `Attestation`, if any, that has a matching `attestation.data`.
    ///
    /// The attestation will be obtained from `self.naive_aggregation_pool`.
    pub fn get_aggregated_attestation(
        &self,
        data: &AttestationData,
    ) -> Option<Attestation<T::EthSpec>> {
        self.naive_aggregation_pool.read().get(data)
    }

    /// Returns an aggregated `Attestation`, if any, that has a matching
    /// `attestation.data.tree_hash_root()`.
    ///
    /// The attestation will be obtained from `self.naive_aggregation_pool`.
    pub fn get_aggregated_attestation_by_slot_and_root(
        &self,
        slot: Slot,
        attestation_data_root: &Hash256,
    ) -> Option<Attestation<T::EthSpec>> {
        self.naive_aggregation_pool
            .read()
            .get_by_slot_and_root(slot, attestation_data_root)
    }

    /// Produce an unaggregated `Attestation` that is valid for the given `slot` and `index`.
    ///
    /// The produced `Attestation` will not be valid until it has been signed by exactly one
    /// validator that is in the committee for `slot` and `index` in the canonical chain.
    ///
    /// Always attests to the canonical chain.
    ///
    /// ## Errors
    ///
    /// May return an error if the `request_slot` is too far behind the head state.
    pub fn produce_unaggregated_attestation(
        &self,
        request_slot: Slot,
        request_index: CommitteeIndex,
    ) -> Result<Attestation<T::EthSpec>, Error> {
        let _total_timer = metrics::start_timer(&metrics::ATTESTATION_PRODUCTION_SECONDS);

        let slots_per_epoch = T::EthSpec::slots_per_epoch();
        let request_epoch = request_slot.epoch(slots_per_epoch);

        /*
         * Phase 1/2:
         *
         * Take a short-lived read-lock on the head and copy the necessary information from it.
         *
         * It is important that this first phase is as quick as possible; creating contention for
         * the head-lock is not desirable.
         */

        let head_state_slot;
        let beacon_block_root;
        let beacon_state_root;
        let target;
        let current_epoch_attesting_info: Option<(Checkpoint, usize)>;
        let attester_cache_key;
        let head_timer = metrics::start_timer(&metrics::ATTESTATION_PRODUCTION_HEAD_SCRAPE_SECONDS);
        if let Some(head) = self.canonical_head.try_read_for(HEAD_LOCK_TIMEOUT) {
            let head_state = &head.beacon_state;
            head_state_slot = head_state.slot();

            // There is no value in producing an attestation to a block that is pre-finalization and
            // it is likely to cause expensive and pointless reads to the freezer database. Exit
            // early if this is the case.
            let finalized_slot = head_state
                .finalized_checkpoint()
                .epoch
                .start_slot(slots_per_epoch);
            if request_slot < finalized_slot {
                return Err(Error::AttestingToFinalizedSlot {
                    finalized_slot,
                    request_slot,
                });
            }

            // This function will eventually fail when trying to access a slot which is
            // out-of-bounds of `state.block_roots`. This explicit error is intended to provide a
            // clearer message to the user than an ambiguous `SlotOutOfBounds` error.
            let slots_per_historical_root = T::EthSpec::slots_per_historical_root() as u64;
            let lowest_permissible_slot =
                head_state.slot().saturating_sub(slots_per_historical_root);
            if request_slot < lowest_permissible_slot {
                return Err(Error::AttestingToAncientSlot {
                    lowest_permissible_slot,
                    request_slot,
                });
            }

            if request_slot >= head_state.slot() {
                // When attesting to the head slot or later, always use the head of the chain.
                beacon_block_root = head.beacon_block_root;
                beacon_state_root = head.beacon_state_root();
            } else {
                // Permit attesting to slots *prior* to the current head. This is desirable when
                // the VC and BN are out-of-sync due to time issues or overloading.
                beacon_block_root = *head_state.get_block_root(request_slot)?;
                beacon_state_root = *head_state.get_state_root(request_slot)?;
            };

            let target_slot = request_epoch.start_slot(T::EthSpec::slots_per_epoch());
            let target_root = if head_state.slot() <= target_slot {
                // If the state is earlier than the target slot then the target *must* be the head
                // block root.
                beacon_block_root
            } else {
                *head_state.get_block_root(target_slot)?
            };
            target = Checkpoint {
                epoch: request_epoch,
                root: target_root,
            };

            current_epoch_attesting_info = if head_state.current_epoch() == request_epoch {
                // When the head state is in the same epoch as the request, all the information
                // required to attest is available on the head state.
                Some((
                    head_state.current_justified_checkpoint(),
                    head_state
                        .get_beacon_committee(request_slot, request_index)?
                        .committee
                        .len(),
                ))
            } else {
                // If the head state is in a *different* epoch to the request, more work is required
                // to determine the justified checkpoint and committee length.
                None
            };

            // Determine the key for `self.attester_cache`, in case it is required later in this
            // routine.
            attester_cache_key =
                AttesterCacheKey::new(request_epoch, head_state, beacon_block_root)?;
        } else {
            return Err(Error::CanonicalHeadLockTimeout);
        }
        drop(head_timer);

        /*
         *  Phase 2/2:
         *
         *  If the justified checkpoint and committee length from the head are suitable for this
         *  attestation, use them. If not, try the attester cache. If the cache misses, load a state
         *  from disk and prime the cache with it.
         */

        let cache_timer =
            metrics::start_timer(&metrics::ATTESTATION_PRODUCTION_CACHE_INTERACTION_SECONDS);
        let (justified_checkpoint, committee_len) =
            if let Some((justified_checkpoint, committee_len)) = current_epoch_attesting_info {
                // The head state is in the same epoch as the attestation, so there is no more
                // required information.
                (justified_checkpoint, committee_len)
            } else if let Some(cached_values) = self.attester_cache.get::<T::EthSpec>(
                &attester_cache_key,
                request_slot,
                request_index,
                &self.spec,
            )? {
                // The suitable values were already cached. Return them.
                cached_values
            } else {
                debug!(
                    self.log,
                    "Attester cache miss";
                    "beacon_block_root" => ?beacon_block_root,
                    "head_state_slot" => %head_state_slot,
                    "request_slot" => %request_slot,
                );

                // Neither the head state, nor the attester cache was able to produce the required
                // information to attest in this epoch. So, load a `BeaconState` from disk and use
                // it to fulfil the request (and prime the cache to avoid this next time).
                let _cache_build_timer =
                    metrics::start_timer(&metrics::ATTESTATION_PRODUCTION_CACHE_PRIME_SECONDS);
                self.attester_cache.load_and_cache_state(
                    beacon_state_root,
                    attester_cache_key,
                    request_slot,
                    request_index,
                    self,
                )?
            };
        drop(cache_timer);

        Ok(Attestation {
            aggregation_bits: BitList::with_capacity(committee_len)?,
            data: AttestationData {
                slot: request_slot,
                index: request_index,
                beacon_block_root,
                source: justified_checkpoint,
                target,
            },
            signature: AggregateSignature::empty(),
        })
    }

    /// Produces an "unaggregated" attestation for the given `slot` and `index` that attests to
    /// `beacon_block_root`. The provided `state` should match the `block.state_root` for the
    /// `block` identified by `beacon_block_root`.
    ///
    /// The attestation doesn't _really_ have anything about it that makes it unaggregated per say,
    /// however this function is only required in the context of forming an unaggregated
    /// attestation. It would be an (undetectable) violation of the protocol to create a
    /// `SignedAggregateAndProof` based upon the output of this function.
    pub fn produce_unaggregated_attestation_for_block(
        &self,
        slot: Slot,
        index: CommitteeIndex,
        beacon_block_root: Hash256,
        mut state: Cow<BeaconState<T::EthSpec>>,
        state_root: Hash256,
    ) -> Result<Attestation<T::EthSpec>, Error> {
        let epoch = slot.epoch(T::EthSpec::slots_per_epoch());

        if state.slot() > slot {
            return Err(Error::CannotAttestToFutureState);
        } else if state.current_epoch() < epoch {
            let mut_state = state.to_mut();
            // Only perform a "partial" state advance since we do not require the state roots to be
            // accurate.
            partial_state_advance(
                mut_state,
                Some(state_root),
                epoch.start_slot(T::EthSpec::slots_per_epoch()),
                &self.spec,
            )?;
            mut_state.build_committee_cache(RelativeEpoch::Current, &self.spec)?;
        }

        let committee_len = state.get_beacon_committee(slot, index)?.committee.len();

        let target_slot = epoch.start_slot(T::EthSpec::slots_per_epoch());
        let target_root = if state.slot() <= target_slot {
            beacon_block_root
        } else {
            *state.get_block_root(target_slot)?
        };

        Ok(Attestation {
            aggregation_bits: BitList::with_capacity(committee_len)?,
            data: AttestationData {
                slot,
                index,
                beacon_block_root,
                source: state.current_justified_checkpoint(),
                target: Checkpoint {
                    epoch,
                    root: target_root,
                },
            },
            signature: AggregateSignature::empty(),
        })
    }

    /// Accepts some `Attestation` from the network and attempts to verify it, returning `Ok(_)` if
    /// it is valid to be (re)broadcast on the gossip network.
    ///
    /// The attestation must be "unaggregated", that is it must have exactly one
    /// aggregation bit set.
    pub fn verify_unaggregated_attestation_for_gossip(
        &self,
        unaggregated_attestation: Attestation<T::EthSpec>,
        subnet_id: Option<SubnetId>,
    ) -> Result<VerifiedUnaggregatedAttestation<T>, (AttestationError, Attestation<T::EthSpec>)>
    {
        metrics::inc_counter(&metrics::UNAGGREGATED_ATTESTATION_PROCESSING_REQUESTS);
        let _timer =
            metrics::start_timer(&metrics::UNAGGREGATED_ATTESTATION_GOSSIP_VERIFICATION_TIMES);

        VerifiedUnaggregatedAttestation::verify(unaggregated_attestation, subnet_id, self).map(
            |v| {
                // This method is called for API and gossip attestations, so this covers all unaggregated attestation events
                if let Some(event_handler) = self.event_handler.as_ref() {
                    if event_handler.has_attestation_subscribers() {
                        event_handler.register(EventKind::Attestation(v.attestation().clone()));
                    }
                }
                metrics::inc_counter(&metrics::UNAGGREGATED_ATTESTATION_PROCESSING_SUCCESSES);
                v
            },
        )
    }

    /// Accepts some `SignedAggregateAndProof` from the network and attempts to verify it,
    /// returning `Ok(_)` if it is valid to be (re)broadcast on the gossip network.
    pub fn verify_aggregated_attestation_for_gossip(
        &self,
        signed_aggregate: SignedAggregateAndProof<T::EthSpec>,
    ) -> Result<
        VerifiedAggregatedAttestation<T>,
        (AttestationError, SignedAggregateAndProof<T::EthSpec>),
    > {
        metrics::inc_counter(&metrics::AGGREGATED_ATTESTATION_PROCESSING_REQUESTS);
        let _timer =
            metrics::start_timer(&metrics::AGGREGATED_ATTESTATION_GOSSIP_VERIFICATION_TIMES);

        VerifiedAggregatedAttestation::verify(signed_aggregate, self).map(|v| {
            // This method is called for API and gossip attestations, so this covers all aggregated attestation events
            if let Some(event_handler) = self.event_handler.as_ref() {
                if event_handler.has_attestation_subscribers() {
                    event_handler.register(EventKind::Attestation(v.attestation().clone()));
                }
            }
            metrics::inc_counter(&metrics::AGGREGATED_ATTESTATION_PROCESSING_SUCCESSES);
            v
        })
    }

    /// Accepts some `SyncCommitteeMessage` from the network and attempts to verify it, returning `Ok(_)` if
    /// it is valid to be (re)broadcast on the gossip network.
    pub fn verify_sync_committee_message_for_gossip(
        &self,
        sync_message: SyncCommitteeMessage,
        subnet_id: SyncSubnetId,
    ) -> Result<VerifiedSyncCommitteeMessage, SyncCommitteeError> {
        metrics::inc_counter(&metrics::SYNC_MESSAGE_PROCESSING_REQUESTS);
        let _timer = metrics::start_timer(&metrics::SYNC_MESSAGE_GOSSIP_VERIFICATION_TIMES);

        VerifiedSyncCommitteeMessage::verify(sync_message, subnet_id, self).map(|v| {
            metrics::inc_counter(&metrics::SYNC_MESSAGE_PROCESSING_SUCCESSES);
            v
        })
    }

    /// Accepts some `SignedContributionAndProof` from the network and attempts to verify it,
    /// returning `Ok(_)` if it is valid to be (re)broadcast on the gossip network.
    pub fn verify_sync_contribution_for_gossip(
        &self,
        sync_contribution: SignedContributionAndProof<T::EthSpec>,
    ) -> Result<VerifiedSyncContribution<T>, SyncCommitteeError> {
        metrics::inc_counter(&metrics::SYNC_CONTRIBUTION_PROCESSING_REQUESTS);
        let _timer = metrics::start_timer(&metrics::SYNC_CONTRIBUTION_GOSSIP_VERIFICATION_TIMES);
        VerifiedSyncContribution::verify(sync_contribution, self).map(|v| {
            metrics::inc_counter(&metrics::SYNC_CONTRIBUTION_PROCESSING_SUCCESSES);
            v
        })
    }

    /// Accepts some attestation-type object and attempts to verify it in the context of fork
    /// choice. If it is valid it is applied to `self.fork_choice`.
    ///
    /// Common items that implement `SignatureVerifiedAttestation`:
    ///
    /// - `VerifiedUnaggregatedAttestation`
    /// - `VerifiedAggregatedAttestation`
    pub fn apply_attestation_to_fork_choice(
        &self,
        verified: &impl SignatureVerifiedAttestation<T>,
    ) -> Result<(), Error> {
        let _timer = metrics::start_timer(&metrics::FORK_CHOICE_PROCESS_ATTESTATION_TIMES);

        self.fork_choice
            .write()
            .on_attestation(self.slot()?, verified.indexed_attestation())
            .map_err(Into::into)
    }

    /// Accepts an `VerifiedUnaggregatedAttestation` and attempts to apply it to the "naive
    /// aggregation pool".
    ///
    /// The naive aggregation pool is used by local validators to produce
    /// `SignedAggregateAndProof`.
    ///
    /// If the attestation is too old (low slot) to be included in the pool it is simply dropped
    /// and no error is returned.
    pub fn add_to_naive_aggregation_pool(
        &self,
        unaggregated_attestation: VerifiedUnaggregatedAttestation<T>,
    ) -> Result<VerifiedUnaggregatedAttestation<T>, AttestationError> {
        let _timer = metrics::start_timer(&metrics::ATTESTATION_PROCESSING_APPLY_TO_AGG_POOL);

        let attestation = unaggregated_attestation.attestation();

        match self.naive_aggregation_pool.write().insert(attestation) {
            Ok(outcome) => trace!(
                self.log,
                "Stored unaggregated attestation";
                "outcome" => ?outcome,
                "index" => attestation.data.index,
                "slot" => attestation.data.slot.as_u64(),
            ),
            Err(NaiveAggregationError::SlotTooLow {
                slot,
                lowest_permissible_slot,
            }) => {
                trace!(
                    self.log,
                    "Refused to store unaggregated attestation";
                    "lowest_permissible_slot" => lowest_permissible_slot.as_u64(),
                    "slot" => slot.as_u64(),
                );
            }
            Err(e) => {
                error!(
                        self.log,
                        "Failed to store unaggregated attestation";
                        "error" => ?e,
                        "index" => attestation.data.index,
                        "slot" => attestation.data.slot.as_u64(),
                );
                return Err(Error::from(e).into());
            }
        };

        Ok(unaggregated_attestation)
    }

    /// Accepts a `VerifiedSyncCommitteeMessage` and attempts to apply it to the "naive
    /// aggregation pool".
    ///
    /// The naive aggregation pool is used by local validators to produce
    /// `SignedContributionAndProof`.
    ///
    /// If the sync message is too old (low slot) to be included in the pool it is simply dropped
    /// and no error is returned.
    pub fn add_to_naive_sync_aggregation_pool(
        &self,
        verified_sync_committee_message: VerifiedSyncCommitteeMessage,
    ) -> Result<VerifiedSyncCommitteeMessage, SyncCommitteeError> {
        let sync_message = verified_sync_committee_message.sync_message();
        let positions_by_subnet_id: &HashMap<SyncSubnetId, Vec<usize>> =
            verified_sync_committee_message.subnet_positions();
        for (subnet_id, positions) in positions_by_subnet_id.iter() {
            for position in positions {
                let _timer =
                    metrics::start_timer(&metrics::SYNC_CONTRIBUTION_PROCESSING_APPLY_TO_AGG_POOL);
                let contribution = SyncCommitteeContribution::from_message(
                    sync_message,
                    subnet_id.into(),
                    *position,
                )?;

                match self
                    .naive_sync_aggregation_pool
                    .write()
                    .insert(&contribution)
                {
                    Ok(outcome) => trace!(
                        self.log,
                        "Stored unaggregated sync committee message";
                        "outcome" => ?outcome,
                        "index" => sync_message.validator_index,
                        "slot" => sync_message.slot.as_u64(),
                    ),
                    Err(NaiveAggregationError::SlotTooLow {
                        slot,
                        lowest_permissible_slot,
                    }) => {
                        trace!(
                            self.log,
                            "Refused to store unaggregated sync committee message";
                            "lowest_permissible_slot" => lowest_permissible_slot.as_u64(),
                            "slot" => slot.as_u64(),
                        );
                    }
                    Err(e) => {
                        error!(
                                self.log,
                                "Failed to store unaggregated sync committee message";
                                "error" => ?e,
                                "index" => sync_message.validator_index,
                                "slot" => sync_message.slot.as_u64(),
                        );
                        return Err(Error::from(e).into());
                    }
                };
            }
        }
        Ok(verified_sync_committee_message)
    }

    /// Accepts a `VerifiedAggregatedAttestation` and attempts to apply it to `self.op_pool`.
    ///
    /// The op pool is used by local block producers to pack blocks with operations.
    pub fn add_to_block_inclusion_pool(
        &self,
        signed_aggregate: VerifiedAggregatedAttestation<T>,
    ) -> Result<VerifiedAggregatedAttestation<T>, AttestationError> {
        let _timer = metrics::start_timer(&metrics::ATTESTATION_PROCESSING_APPLY_TO_OP_POOL);

        // If there's no eth1 chain then it's impossible to produce blocks and therefore
        // useless to put things in the op pool.
        if self.eth1_chain.is_some() {
            let fork =
                self.with_head(|head| Ok::<_, AttestationError>(head.beacon_state.fork()))?;

            self.op_pool
                .insert_attestation(
                    // TODO: address this clone.
                    signed_aggregate.attestation().clone(),
                    &fork,
                    self.genesis_validators_root,
                    &self.spec,
                )
                .map_err(Error::from)?;
        }

        Ok(signed_aggregate)
    }

    /// Accepts a `VerifiedSyncContribution` and attempts to apply it to `self.op_pool`.
    ///
    /// The op pool is used by local block producers to pack blocks with operations.
    pub fn add_contribution_to_block_inclusion_pool(
        &self,
        contribution: VerifiedSyncContribution<T>,
    ) -> Result<(), SyncCommitteeError> {
        let _timer = metrics::start_timer(&metrics::SYNC_CONTRIBUTION_PROCESSING_APPLY_TO_OP_POOL);

        // If there's no eth1 chain then it's impossible to produce blocks and therefore
        // useless to put things in the op pool.
        if self.eth1_chain.is_some() {
            self.op_pool
                .insert_sync_contribution(contribution.contribution())
                .map_err(Error::from)?;
        }

        Ok(())
    }

    /// Filter an attestation from the op pool for shuffling compatibility.
    ///
    /// Use the provided `filter_cache` map to memoize results.
    pub fn filter_op_pool_attestation(
        &self,
        filter_cache: &mut HashMap<(Hash256, Epoch), bool>,
        att: &Attestation<T::EthSpec>,
        state: &BeaconState<T::EthSpec>,
    ) -> bool {
        *filter_cache
            .entry((att.data.beacon_block_root, att.data.target.epoch))
            .or_insert_with(|| {
                self.shuffling_is_compatible(
                    &att.data.beacon_block_root,
                    att.data.target.epoch,
                    state,
                )
            })
    }

    /// Check that the shuffling at `block_root` is equal to one of the shufflings of `state`.
    ///
    /// The `target_epoch` argument determines which shuffling to check compatibility with, it
    /// should be equal to the current or previous epoch of `state`, or else `false` will be
    /// returned.
    ///
    /// The compatibility check is designed to be fast: we check that the block that
    /// determined the RANDAO mix for the `target_epoch` matches the ancestor of the block
    /// identified by `block_root` (at that slot).
    pub fn shuffling_is_compatible(
        &self,
        block_root: &Hash256,
        target_epoch: Epoch,
        state: &BeaconState<T::EthSpec>,
    ) -> bool {
        let slots_per_epoch = T::EthSpec::slots_per_epoch();
        let shuffling_lookahead = 1 + self.spec.min_seed_lookahead.as_u64();

        // Shuffling can't have changed if we're in the first few epochs
        if state.current_epoch() < shuffling_lookahead {
            return true;
        }

        // Otherwise the shuffling is determined by the block at the end of the target epoch
        // minus the shuffling lookahead (usually 2). We call this the "pivot".
        let pivot_slot =
            if target_epoch == state.previous_epoch() || target_epoch == state.current_epoch() {
                (target_epoch - shuffling_lookahead).end_slot(slots_per_epoch)
            } else {
                return false;
            };

        let state_pivot_block_root = match state.get_block_root(pivot_slot) {
            Ok(root) => *root,
            Err(e) => {
                warn!(
                    &self.log,
                    "Missing pivot block root for attestation";
                    "slot" => pivot_slot,
                    "error" => ?e,
                );
                return false;
            }
        };

        // Use fork choice's view of the block DAG to quickly evaluate whether the attestation's
        // pivot block is the same as the current state's pivot block. If it is, then the
        // attestation's shuffling is the same as the current state's.
        // To account for skipped slots, find the first block at *or before* the pivot slot.
        let fork_choice_lock = self.fork_choice.read();
        let pivot_block_root = fork_choice_lock
            .proto_array()
            .core_proto_array()
            .iter_block_roots(block_root)
            .find(|(_, slot)| *slot <= pivot_slot)
            .map(|(block_root, _)| block_root);
        drop(fork_choice_lock);

        match pivot_block_root {
            Some(root) => root == state_pivot_block_root,
            None => {
                debug!(
                    &self.log,
                    "Discarding attestation because of missing ancestor";
                    "pivot_slot" => pivot_slot.as_u64(),
                    "block_root" => ?block_root,
                );
                false
            }
        }
    }

    /// Verify a voluntary exit before allowing it to propagate on the gossip network.
    pub fn verify_voluntary_exit_for_gossip(
        &self,
        exit: SignedVoluntaryExit,
    ) -> Result<ObservationOutcome<SignedVoluntaryExit>, Error> {
        // NOTE: this could be more efficient if it avoided cloning the head state
        let wall_clock_state = self.wall_clock_state()?;
        Ok(self
            .observed_voluntary_exits
            .lock()
            .verify_and_observe(exit, &wall_clock_state, &self.spec)
            .map(|exit| {
                // this method is called for both API and gossip exits, so this covers all exit events
                if let Some(event_handler) = self.event_handler.as_ref() {
                    if event_handler.has_exit_subscribers() {
                        if let ObservationOutcome::New(exit) = exit.clone() {
                            event_handler.register(EventKind::VoluntaryExit(exit.into_inner()));
                        }
                    }
                }
                exit
            })?)
    }

    /// Accept a pre-verified exit and queue it for inclusion in an appropriate block.
    pub fn import_voluntary_exit(&self, exit: SigVerifiedOp<SignedVoluntaryExit>) {
        if self.eth1_chain.is_some() {
            self.op_pool.insert_voluntary_exit(exit)
        }
    }

    /// Verify a proposer slashing before allowing it to propagate on the gossip network.
    pub fn verify_proposer_slashing_for_gossip(
        &self,
        proposer_slashing: ProposerSlashing,
    ) -> Result<ObservationOutcome<ProposerSlashing>, Error> {
        let wall_clock_state = self.wall_clock_state()?;
        Ok(self.observed_proposer_slashings.lock().verify_and_observe(
            proposer_slashing,
            &wall_clock_state,
            &self.spec,
        )?)
    }

    /// Accept some proposer slashing and queue it for inclusion in an appropriate block.
    pub fn import_proposer_slashing(&self, proposer_slashing: SigVerifiedOp<ProposerSlashing>) {
        if self.eth1_chain.is_some() {
            self.op_pool.insert_proposer_slashing(proposer_slashing)
        }
    }

    /// Verify an attester slashing before allowing it to propagate on the gossip network.
    pub fn verify_attester_slashing_for_gossip(
        &self,
        attester_slashing: AttesterSlashing<T::EthSpec>,
    ) -> Result<ObservationOutcome<AttesterSlashing<T::EthSpec>>, Error> {
        let wall_clock_state = self.wall_clock_state()?;
        Ok(self.observed_attester_slashings.lock().verify_and_observe(
            attester_slashing,
            &wall_clock_state,
            &self.spec,
        )?)
    }

    /// Accept some attester slashing and queue it for inclusion in an appropriate block.
    pub fn import_attester_slashing(
        &self,
        attester_slashing: SigVerifiedOp<AttesterSlashing<T::EthSpec>>,
    ) -> Result<(), Error> {
        if self.eth1_chain.is_some() {
            self.op_pool
                .insert_attester_slashing(attester_slashing, self.head_info()?.fork)
        }
        Ok(())
    }

    /// Attempt to verify and import a chain of blocks to `self`.
    ///
    /// The provided blocks _must_ each reference the previous block via `block.parent_root` (i.e.,
    /// be a chain). An error will be returned if this is not the case.
    ///
    /// This operation is not atomic; if one of the blocks in the chain is invalid then some prior
    /// blocks might be imported.
    ///
    /// This method is generally much more efficient than importing each block using
    /// `Self::process_block`.
    pub fn process_chain_segment(
        &self,
        chain_segment: Vec<SignedBeaconBlock<T::EthSpec>>,
    ) -> ChainSegmentResult<T::EthSpec> {
        let mut filtered_chain_segment = Vec::with_capacity(chain_segment.len());
        let mut imported_blocks = 0;

        // Produce a list of the parent root and slot of the child of each block.
        //
        // E.g., `children[0] == (chain_segment[1].parent_root(), chain_segment[1].slot())`
        let children = chain_segment
            .iter()
            .skip(1)
            .map(|block| (block.parent_root(), block.slot()))
            .collect::<Vec<_>>();

        for (i, block) in chain_segment.into_iter().enumerate() {
            // Ensure the block is the correct structure for the fork at `block.slot()`.
            if let Err(e) = block.fork_name(&self.spec) {
                return ChainSegmentResult::Failed {
                    imported_blocks,
                    error: BlockError::InconsistentFork(e),
                };
            }

            let block_root = get_block_root(&block);

            if let Some((child_parent_root, child_slot)) = children.get(i) {
                // If this block has a child in this chain segment, ensure that its parent root matches
                // the root of this block.
                //
                // Without this check it would be possible to have a block verified using the
                // incorrect shuffling. That would be bad, mmkay.
                if block_root != *child_parent_root {
                    return ChainSegmentResult::Failed {
                        imported_blocks,
                        error: BlockError::NonLinearParentRoots,
                    };
                }

                // Ensure that the slots are strictly increasing throughout the chain segment.
                if *child_slot <= block.slot() {
                    return ChainSegmentResult::Failed {
                        imported_blocks,
                        error: BlockError::NonLinearSlots,
                    };
                }
            }

            match check_block_relevancy(&block, Some(block_root), self) {
                // If the block is relevant, add it to the filtered chain segment.
                Ok(_) => filtered_chain_segment.push((block_root, block)),
                // If the block is already known, simply ignore this block.
                Err(BlockError::BlockIsAlreadyKnown) => continue,
                // If the block is the genesis block, simply ignore this block.
                Err(BlockError::GenesisBlock) => continue,
                // If the block is is for a finalized slot, simply ignore this block.
                //
                // The block is either:
                //
                // 1. In the canonical finalized chain.
                // 2. In some non-canonical chain at a slot that has been finalized already.
                //
                // In the case of (1), there's no need to re-import and later blocks in this
                // segement might be useful.
                //
                // In the case of (2), skipping the block is valid since we should never import it.
                // However, we will potentially get a `ParentUnknown` on a later block. The sync
                // protocol will need to ensure this is handled gracefully.
                Err(BlockError::WouldRevertFinalizedSlot { .. }) => continue,
                // The block has a known parent that does not descend from the finalized block.
                // There is no need to process this block or any children.
                Err(BlockError::NotFinalizedDescendant { block_parent_root }) => {
                    return ChainSegmentResult::Failed {
                        imported_blocks,
                        error: BlockError::NotFinalizedDescendant { block_parent_root },
                    };
                }
                // If there was an error whilst determining if the block was invalid, return that
                // error.
                Err(BlockError::BeaconChainError(e)) => {
                    return ChainSegmentResult::Failed {
                        imported_blocks,
                        error: BlockError::BeaconChainError(e),
                    };
                }
                // If the block was decided to be irrelevant for any other reason, don't include
                // this block or any of it's children in the filtered chain segment.
                _ => break,
            }
        }

        while let Some((_root, block)) = filtered_chain_segment.first() {
            // Determine the epoch of the first block in the remaining segment.
            let start_epoch = block.slot().epoch(T::EthSpec::slots_per_epoch());

            // The `last_index` indicates the position of the last block that is in the current
            // epoch of `start_epoch`.
            let last_index = filtered_chain_segment
                .iter()
                .position(|(_root, block)| {
                    block.slot().epoch(T::EthSpec::slots_per_epoch()) > start_epoch
                })
                .unwrap_or_else(|| filtered_chain_segment.len());

            // Split off the first section blocks that are all either within the current epoch of
            // the first block. These blocks can all be signature-verified with the same
            // `BeaconState`.
            let mut blocks = filtered_chain_segment.split_off(last_index);
            std::mem::swap(&mut blocks, &mut filtered_chain_segment);

            // Verify the signature of the blocks, returning early if the signature is invalid.
            let signature_verified_blocks = match signature_verify_chain_segment(blocks, self) {
                Ok(blocks) => blocks,
                Err(error) => {
                    return ChainSegmentResult::Failed {
                        imported_blocks,
                        error,
                    };
                }
            };

            // Import the blocks into the chain.
            for signature_verified_block in signature_verified_blocks {
                match self.process_block(signature_verified_block) {
                    Ok(_) => imported_blocks += 1,
                    Err(error) => {
                        return ChainSegmentResult::Failed {
                            imported_blocks,
                            error,
                        };
                    }
                }
            }
        }

        ChainSegmentResult::Successful { imported_blocks }
    }

    /// Returns `Ok(GossipVerifiedBlock)` if the supplied `block` should be forwarded onto the
    /// gossip network. The block is not imported into the chain, it is just partially verified.
    ///
    /// The returned `GossipVerifiedBlock` should be provided to `Self::process_block` immediately
    /// after it is returned, unless some other circumstance decides it should not be imported at
    /// all.
    ///
    /// ## Errors
    ///
    /// Returns an `Err` if the given block was invalid, or an error was encountered during
    pub fn verify_block_for_gossip(
        &self,
        block: SignedBeaconBlock<T::EthSpec>,
    ) -> Result<GossipVerifiedBlock<T>, BlockError<T::EthSpec>> {
        let slot = block.slot();
        let graffiti_string = block.message().body().graffiti().as_utf8_lossy();

        match GossipVerifiedBlock::new(block, self) {
            Ok(verified) => {
                debug!(
                    self.log,
                    "Successfully processed gossip block";
                    "graffiti" => graffiti_string,
                    "slot" => slot,
                    "root" => ?verified.block_root(),
                );

                Ok(verified)
            }
            Err(e) => {
                debug!(
                    self.log,
                    "Rejected gossip block";
                    "error" => e.to_string(),
                    "graffiti" => graffiti_string,
                    "slot" => slot,
                );

                Err(e)
            }
        }
    }

    /// Returns `Ok(block_root)` if the given `unverified_block` was successfully verified and
    /// imported into the chain.
    ///
    /// Items that implement `IntoFullyVerifiedBlock` include:
    ///
    /// - `SignedBeaconBlock`
    /// - `GossipVerifiedBlock`
    ///
    /// ## Errors
    ///
    /// Returns an `Err` if the given block was invalid, or an error was encountered during
    /// verification.
    pub fn process_block<B: IntoFullyVerifiedBlock<T>>(
        &self,
        unverified_block: B,
    ) -> Result<Hash256, BlockError<T::EthSpec>> {
        // Start the Prometheus timer.
        let _full_timer = metrics::start_timer(&metrics::BLOCK_PROCESSING_TIMES);

        // Increment the Prometheus counter for block processing requests.
        metrics::inc_counter(&metrics::BLOCK_PROCESSING_REQUESTS);

        // Clone the block so we can provide it to the event handler.
        let block = unverified_block.block().clone();

        // A small closure to group the verification and import errors.
        let import_block = |unverified_block: B| -> Result<Hash256, BlockError<T::EthSpec>> {
            let fully_verified = unverified_block.into_fully_verified_block(self)?;
            self.import_block(fully_verified)
        };

        // Verify and import the block.
        match import_block(unverified_block) {
            // The block was successfully verified and imported. Yay.
            Ok(block_root) => {
                trace!(
                    self.log,
                    "Beacon block imported";
                    "block_root" => ?block_root,
                    "block_slot" => %block.slot(),
                );

                // Increment the Prometheus counter for block processing successes.
                metrics::inc_counter(&metrics::BLOCK_PROCESSING_SUCCESSES);

                Ok(block_root)
            }
            // There was an error whilst attempting to verify and import the block. The block might
            // be partially verified or partially imported.
            Err(BlockError::BeaconChainError(e)) => {
                crit!(
                    self.log,
                    "Beacon block processing error";
                    "error" => ?e,
                );
                Err(BlockError::BeaconChainError(e))
            }
            // The block failed verification.
            Err(other) => {
                trace!(
                    self.log,
                    "Beacon block rejected";
                    "reason" => other.to_string(),
                );
                Err(other)
            }
        }
    }

    /// Accepts a fully-verified block and imports it into the chain without performing any
    /// additional verification.
    ///
    /// An error is returned if the block was unable to be imported. It may be partially imported
    /// (i.e., this function is not atomic).
    fn import_block(
        &self,
        fully_verified_block: FullyVerifiedBlock<T>,
    ) -> Result<Hash256, BlockError<T::EthSpec>> {
        let signed_block = fully_verified_block.block;
        let block_root = fully_verified_block.block_root;
        let mut state = fully_verified_block.state;
        let current_slot = self.slot()?;
        let current_epoch = current_slot.epoch(T::EthSpec::slots_per_epoch());
        let mut ops = fully_verified_block.confirmation_db_batch;

        let attestation_observation_timer =
            metrics::start_timer(&metrics::BLOCK_PROCESSING_ATTESTATION_OBSERVATION);

        // Iterate through the attestations in the block and register them as an "observed
        // attestation". This will stop us from propagating them on the gossip network.
        for a in signed_block.message().body().attestations() {
            match self.observed_attestations.write().observe_item(a, None) {
                // If the observation was successful or if the slot for the attestation was too
                // low, continue.
                //
                // We ignore `SlotTooLow` since this will be very common whilst syncing.
                Ok(_) | Err(AttestationObservationError::SlotTooLow { .. }) => {}
                Err(e) => return Err(BlockError::BeaconChainError(e.into())),
            }
        }

        metrics::stop_timer(attestation_observation_timer);

        // If a slasher is configured, provide the attestations from the block.
        if let Some(slasher) = self.slasher.as_ref() {
            for attestation in signed_block.message().body().attestations() {
                let committee =
                    state.get_beacon_committee(attestation.data.slot, attestation.data.index)?;
                let indexed_attestation = get_indexed_attestation(committee.committee, attestation)
                    .map_err(|e| BlockError::BeaconChainError(e.into()))?;
                slasher.accept_attestation(indexed_attestation);
            }
        }

        // If there are new validators in this block, update our pubkey cache.
        //
        // We perform this _before_ adding the block to fork choice because the pubkey cache is
        // used by attestation processing which will only process an attestation if the block is
        // known to fork choice. This ordering ensure that the pubkey cache is always up-to-date.
        self.validator_pubkey_cache
            .try_write_for(VALIDATOR_PUBKEY_CACHE_LOCK_TIMEOUT)
            .ok_or(Error::ValidatorPubkeyCacheLockTimeout)?
            .import_new_pubkeys(&state)?;

        // For the current and next epoch of this state, ensure we have the shuffling from this
        // block in our cache.
        for relative_epoch in &[RelativeEpoch::Current, RelativeEpoch::Next] {
            let shuffling_id = AttestationShufflingId::new(block_root, &state, *relative_epoch)?;

            let shuffling_is_cached = self
                .shuffling_cache
                .try_read_for(ATTESTATION_CACHE_LOCK_TIMEOUT)
                .ok_or(Error::AttestationCacheLockTimeout)?
                .contains(&shuffling_id);

            if !shuffling_is_cached {
                state.build_committee_cache(*relative_epoch, &self.spec)?;
                let committee_cache = state.committee_cache(*relative_epoch)?;
                self.shuffling_cache
                    .try_write_for(ATTESTATION_CACHE_LOCK_TIMEOUT)
                    .ok_or(Error::AttestationCacheLockTimeout)?
                    .insert(shuffling_id, committee_cache);
            }
        }

        // Apply the state to the attester cache, only if it is from the previous epoch or later.
        //
        // In a perfect scenario there should be no need to add previous-epoch states to the cache.
        // However, latency between the VC and the BN might cause the VC to produce attestations at
        // a previous slot.
        if state.current_epoch().saturating_add(1_u64) >= current_epoch {
            self.attester_cache
                .maybe_cache_state(&state, block_root, &self.spec)
                .map_err(BeaconChainError::from)?;
        }

        let mut fork_choice = self.fork_choice.write();

        // Do not import a block that doesn't descend from the finalized root.
        let signed_block =
            check_block_is_finalized_descendant::<T, _>(signed_block, &fork_choice, &self.store)?;
        let (block, block_signature) = signed_block.clone().deconstruct();

        // compare the existing finalized checkpoint with the incoming block's finalized checkpoint
        let old_finalized_checkpoint = fork_choice.finalized_checkpoint();
        let new_finalized_checkpoint = state.finalized_checkpoint();

        // Only perform the weak subjectivity check if it was configured.
        if let Some(wss_checkpoint) = self.config.weak_subjectivity_checkpoint {
            // This ensures we only perform the check once.
            if (old_finalized_checkpoint.epoch < wss_checkpoint.epoch)
                && (wss_checkpoint.epoch <= new_finalized_checkpoint.epoch)
            {
                if let Err(e) =
                    self.verify_weak_subjectivity_checkpoint(wss_checkpoint, block_root, &state)
                {
                    let mut shutdown_sender = self.shutdown_sender();
                    crit!(
                        self.log,
                        "Weak subjectivity checkpoint verification failed while importing block!";
                        "block_root" => ?block_root,
                        "parent_root" => ?block.parent_root(),
                        "old_finalized_epoch" => ?old_finalized_checkpoint.epoch,
                        "new_finalized_epoch" => ?new_finalized_checkpoint.epoch,
                        "weak_subjectivity_epoch" => ?wss_checkpoint.epoch,
                        "error" => ?e,
                    );
                    crit!(self.log, "You must use the `--purge-db` flag to clear the database and restart sync. You may be on a hostile network.");
                    shutdown_sender
                        .try_send(ShutdownReason::Failure(
                            "Weak subjectivity checkpoint verification failed. Provided block root is not a checkpoint."
                        ))
                        .map_err(|err| BlockError::BeaconChainError(BeaconChainError::WeakSubjectivtyShutdownError(err)))?;
                    return Err(BlockError::WeakSubjectivityConflict);
                }
            }
        }

        // Register the new block with the fork choice service.
        {
            let _fork_choice_block_timer =
                metrics::start_timer(&metrics::FORK_CHOICE_PROCESS_BLOCK_TIMES);
            fork_choice
                .on_block(current_slot, &block, block_root, &state)
                .map_err(|e| BlockError::BeaconChainError(e.into()))?;
        }

        // Allow the validator monitor to learn about a new valid state.
        self.validator_monitor
            .write()
            .process_valid_state(current_slot.epoch(T::EthSpec::slots_per_epoch()), &state);
        let validator_monitor = self.validator_monitor.read();

        // Register each attestation in the block with the fork choice service.
        for attestation in block.body().attestations() {
            let _fork_choice_attestation_timer =
                metrics::start_timer(&metrics::FORK_CHOICE_PROCESS_ATTESTATION_TIMES);

            let committee =
                state.get_beacon_committee(attestation.data.slot, attestation.data.index)?;
            let indexed_attestation = get_indexed_attestation(committee.committee, attestation)
                .map_err(|e| BlockError::BeaconChainError(e.into()))?;

            match fork_choice.on_attestation(current_slot, &indexed_attestation) {
                Ok(()) => Ok(()),
                // Ignore invalid attestations whilst importing attestations from a block. The
                // block might be very old and therefore the attestations useless to fork choice.
                Err(ForkChoiceError::InvalidAttestation(_)) => Ok(()),
                Err(e) => Err(BlockError::BeaconChainError(e.into())),
            }?;

            // Only register this with the validator monitor when the block is sufficiently close to
            // the current slot.
            if VALIDATOR_MONITOR_HISTORIC_EPOCHS as u64 * T::EthSpec::slots_per_epoch()
                + block.slot().as_u64()
                >= current_slot.as_u64()
            {
                validator_monitor.register_attestation_in_block(
                    &indexed_attestation,
                    block.to_ref(),
                    &self.spec,
                );
            }
        }

        for exit in block.body().voluntary_exits() {
            validator_monitor.register_block_voluntary_exit(&exit.message)
        }

        for slashing in block.body().attester_slashings() {
            validator_monitor.register_block_attester_slashing(slashing)
        }

        for slashing in block.body().proposer_slashings() {
            validator_monitor.register_block_proposer_slashing(slashing)
        }

        drop(validator_monitor);

        // Only present some metrics for blocks from the previous epoch or later.
        //
        // This helps avoid noise in the metrics during sync.
        if block.slot().epoch(T::EthSpec::slots_per_epoch()) + 1 >= self.epoch()? {
            metrics::observe(
                &metrics::OPERATIONS_PER_BLOCK_ATTESTATION,
                block.body().attestations().len() as f64,
            );

            if let Some(sync_aggregate) = block.body().sync_aggregate() {
                metrics::set_gauge(
                    &metrics::BLOCK_SYNC_AGGREGATE_SET_BITS,
                    sync_aggregate.num_set_bits() as i64,
                );
            }
        }

        let db_write_timer = metrics::start_timer(&metrics::BLOCK_PROCESSING_DB_WRITE);

        // Store the block and its state, and execute the confirmation batch for the intermediate
        // states, which will delete their temporary flags.
        // If the write fails, revert fork choice to the version from disk, else we can
        // end up with blocks in fork choice that are missing from disk.
        // See https://github.com/sigp/lighthouse/issues/2028
        ops.push(StoreOp::PutBlock(block_root, Box::new(signed_block)));
        ops.push(StoreOp::PutState(block.state_root(), &state));
        let txn_lock = self.store.hot_db.begin_rw_transaction();

        if let Err(e) = self.store.do_atomically(ops) {
            error!(
                self.log,
                "Database write failed!";
                "msg" => "Restoring fork choice from disk",
                "error" => ?e,
            );
            match Self::load_fork_choice(self.store.clone())? {
                Some(persisted_fork_choice) => {
                    *fork_choice = persisted_fork_choice;
                }
                None => {
                    crit!(
                        self.log,
                        "No stored fork choice found to restore from";
                        "warning" => "The database is likely corrupt now, consider --purge-db"
                    );
                }
            }
            return Err(e.into());
        }
        drop(txn_lock);

        // The fork choice write-lock is dropped *after* the on-disk database has been updated.
        // This prevents inconsistency between the two at the expense of concurrency.
        drop(fork_choice);

        // Log metrics to track the delay between when the block was made and when we imported it.
        //
        // We're declaring the block "imported" at this point, since fork choice and the DB know
        // about it.
        metrics::observe_duration(
            &metrics::BEACON_BLOCK_IMPORTED_SLOT_START_DELAY_TIME,
            get_block_delay_ms(timestamp_now(), block.to_ref(), &self.slot_clock),
        );

        let parent_root = block.parent_root();
        let slot = block.slot();
        let signed_block = SignedBeaconBlock::from_block(block, block_signature);

        self.snapshot_cache
            .try_write_for(BLOCK_PROCESSING_CACHE_LOCK_TIMEOUT)
            .ok_or(Error::SnapshotCacheLockTimeout)
            .map(|mut snapshot_cache| {
                snapshot_cache.insert(
                    BeaconSnapshot {
                        beacon_state: state,
                        beacon_block: signed_block,
                        beacon_block_root: block_root,
                    },
                    None,
                )
            })
            .unwrap_or_else(|e| {
                error!(
                    self.log,
                    "Failed to insert snapshot";
                    "error" => ?e,
                    "task" => "process block"
                );
            });

        self.head_tracker
            .register_block(block_root, parent_root, slot);

        // Send an event to the `events` endpoint after fully processing the block.
        if let Some(event_handler) = self.event_handler.as_ref() {
            if event_handler.has_block_subscribers() {
                event_handler.register(EventKind::Block(SseBlock {
                    slot,
                    block: block_root,
                }));
            }
        }

        metrics::stop_timer(db_write_timer);

        metrics::inc_counter(&metrics::BLOCK_PROCESSING_SUCCESSES);

        Ok(block_root)
    }

    /// Produce a new block at the given `slot`.
    ///
    /// The produced block will not be inherently valid, it must be signed by a block producer.
    /// Block signing is out of the scope of this function and should be done by a separate program.
    pub fn produce_block(
        &self,
        randao_reveal: Signature,
        slot: Slot,
        validator_graffiti: Option<Graffiti>,
    ) -> Result<BeaconBlockAndState<T::EthSpec>, BlockProductionError> {
        metrics::inc_counter(&metrics::BLOCK_PRODUCTION_REQUESTS);
        let _complete_timer = metrics::start_timer(&metrics::BLOCK_PRODUCTION_TIMES);

        // Producing a block requires the tree hash cache, so clone a full state corresponding to
        // the head from the snapshot cache. Unfortunately we can't move the snapshot out of the
        // cache (which would be fast), because we need to re-process the block after it has been
        // signed. If we miss the cache or we're producing a block that conflicts with the head,
        // fall back to getting the head from `slot - 1`.
        let state_load_timer = metrics::start_timer(&metrics::BLOCK_PRODUCTION_STATE_LOAD_TIMES);
        let head_info = self
            .head_info()
            .map_err(BlockProductionError::UnableToGetHeadInfo)?;
        let (state, state_root_opt) = if head_info.slot < slot {
            // Normal case: proposing a block atop the current head. Use the snapshot cache.
            if let Some(pre_state) = self
                .snapshot_cache
                .try_read_for(BLOCK_PROCESSING_CACHE_LOCK_TIMEOUT)
                .and_then(|snapshot_cache| {
                    snapshot_cache.get_state_for_block_production(head_info.block_root)
                })
            {
                (pre_state.pre_state, pre_state.state_root)
            } else {
                warn!(
                    self.log,
                    "Block production cache miss";
                    "message" => "this block is more likely to be orphaned",
                    "slot" => slot,
                );
                let state = self
                    .state_at_slot(slot - 1, StateSkipConfig::WithStateRoots)
                    .map_err(|_| BlockProductionError::UnableToProduceAtSlot(slot))?;

                (state, None)
            }
        } else {
            warn!(
                self.log,
                "Producing block that conflicts with head";
                "message" => "this block is more likely to be orphaned",
                "slot" => slot,
            );
            let state = self
                .state_at_slot(slot - 1, StateSkipConfig::WithStateRoots)
                .map_err(|_| BlockProductionError::UnableToProduceAtSlot(slot))?;

            (state, None)
        };
        drop(state_load_timer);

        self.produce_block_on_state(
            state,
            state_root_opt,
            slot,
            randao_reveal,
            validator_graffiti,
        )
    }

    /// Produce a block for some `slot` upon the given `state`.
    ///
    /// Typically the `self.produce_block()` function should be used, instead of calling this
    /// function directly. This function is useful for purposefully creating forks or blocks at
    /// non-current slots.
    ///
    /// If required, the given state will be advanced to the given `produce_at_slot`, then a block
    /// will be produced at that slot height.
    ///
    /// The provided `state_root_opt` should only ever be set to `Some` if the contained value is
    /// equal to the root of `state`. Providing this value will serve as an optimization to avoid
    /// performing a tree hash in some scenarios.
    pub fn produce_block_on_state(
        &self,
        mut state: BeaconState<T::EthSpec>,
        state_root_opt: Option<Hash256>,
        produce_at_slot: Slot,
        randao_reveal: Signature,
        validator_graffiti: Option<Graffiti>,
    ) -> Result<BeaconBlockAndState<T::EthSpec>, BlockProductionError> {
        let eth1_chain = self
            .eth1_chain
            .as_ref()
            .ok_or(BlockProductionError::NoEth1ChainConnection)?;

        // It is invalid to try to produce a block using a state from a future slot.
        if state.slot() > produce_at_slot {
            return Err(BlockProductionError::StateSlotTooHigh {
                produce_at_slot,
                state_slot: state.slot(),
            });
        }

        let slot_timer = metrics::start_timer(&metrics::BLOCK_PRODUCTION_SLOT_PROCESS_TIMES);

        // Ensure the state has performed a complete transition into the required slot.
        complete_state_advance(&mut state, state_root_opt, produce_at_slot, &self.spec)?;

        drop(slot_timer);

        state.build_committee_cache(RelativeEpoch::Current, &self.spec)?;

        let parent_root = if state.slot() > 0 {
            *state
                .get_block_root(state.slot() - 1)
                .map_err(|_| BlockProductionError::UnableToGetBlockRootFromState)?
        } else {
            state.latest_block_header().canonical_root()
        };

        let (proposer_slashings, attester_slashings) = self.op_pool.get_slashings(&state);

        let eth1_data = eth1_chain.eth1_data_for_block_production(&state, &self.spec)?;
        let deposits = eth1_chain
            .deposits_for_block_inclusion(&state, &eth1_data, &self.spec)?
            .into();

        // Iterate through the naive aggregation pool and ensure all the attestations from there
        // are included in the operation pool.
        let unagg_import_timer =
            metrics::start_timer(&metrics::BLOCK_PRODUCTION_UNAGGREGATED_TIMES);
        for attestation in self.naive_aggregation_pool.read().iter() {
            if let Err(e) = self.op_pool.insert_attestation(
                attestation.clone(),
                &state.fork(),
                state.genesis_validators_root(),
                &self.spec,
            ) {
                // Don't stop block production if there's an error, just create a log.
                error!(
                    self.log,
                    "Attestation did not transfer to op pool";
                    "reason" => ?e
                );
            }
        }
        drop(unagg_import_timer);

        // Override the beacon node's graffiti with graffiti from the validator, if present.
        let graffiti = match validator_graffiti {
            Some(graffiti) => graffiti,
            None => self.graffiti,
        };

        let attestation_packing_timer =
            metrics::start_timer(&metrics::BLOCK_PRODUCTION_ATTESTATION_TIMES);

        let mut prev_filter_cache = HashMap::new();
        let prev_attestation_filter = |att: &&Attestation<T::EthSpec>| {
            self.filter_op_pool_attestation(&mut prev_filter_cache, *att, &state)
        };
        let mut curr_filter_cache = HashMap::new();
        let curr_attestation_filter = |att: &&Attestation<T::EthSpec>| {
            self.filter_op_pool_attestation(&mut curr_filter_cache, *att, &state)
        };

        let attestations = self
            .op_pool
            .get_attestations(
                &state,
                prev_attestation_filter,
                curr_attestation_filter,
                &self.spec,
            )
            .map_err(BlockProductionError::OpPoolError)?
            .into();
        drop(attestation_packing_timer);

        let slot = state.slot();
        let proposer_index = state.get_beacon_proposer_index(state.slot(), &self.spec)? as u64;
        let voluntary_exits = self.op_pool.get_voluntary_exits(&state, &self.spec).into();

        let inner_block = match state {
            BeaconState::Base(_) => BeaconBlock::Base(BeaconBlockBase {
                slot,
                proposer_index,
                parent_root,
                state_root: Hash256::zero(),
                body: BeaconBlockBodyBase {
                    randao_reveal,
                    eth1_data,
                    graffiti,
                    proposer_slashings: proposer_slashings.into(),
                    attester_slashings: attester_slashings.into(),
                    attestations,
                    deposits,
                    voluntary_exits,
                },
            }),
            BeaconState::Altair(_) => BeaconBlock::Altair(BeaconBlockAltair {
                slot,
                proposer_index,
                parent_root,
                state_root: Hash256::zero(),
                body: BeaconBlockBodyAltair {
                    randao_reveal,
                    eth1_data,
                    graffiti,
                    proposer_slashings: proposer_slashings.into(),
                    attester_slashings: attester_slashings.into(),
                    attestations,
                    deposits,
                    voluntary_exits,
                    // FIXME(altair): put a sync aggregate from the pool here (once implemented)
                    sync_aggregate: SyncAggregate::new(),
                },
            }),
        };

        let block = SignedBeaconBlock::from_block(
            inner_block,
            // The block is not signed here, that is the task of a validator client.
            Signature::empty(),
        );

        let process_timer = metrics::start_timer(&metrics::BLOCK_PRODUCTION_PROCESS_TIMES);
        per_block_processing(
            &mut state,
            &block,
            None,
            BlockSignatureStrategy::NoVerification,
            &self.spec,
        )?;
        drop(process_timer);

        let state_root_timer = metrics::start_timer(&metrics::BLOCK_PRODUCTION_STATE_ROOT_TIMES);
        let state_root = state.update_tree_hash_cache()?;
        drop(state_root_timer);

        let (mut block, _) = block.deconstruct();
        *block.state_root_mut() = state_root;

        metrics::inc_counter(&metrics::BLOCK_PRODUCTION_SUCCESSES);

        trace!(
            self.log,
            "Produced beacon block";
            "parent" => %block.parent_root(),
            "attestations" => block.body().attestations().len(),
            "slot" => block.slot()
        );

        Ok((block, state))
    }

    /// Execute the fork choice algorithm and enthrone the result as the canonical head.
    pub fn fork_choice(&self) -> Result<(), Error> {
        metrics::inc_counter(&metrics::FORK_CHOICE_REQUESTS);
        let _timer = metrics::start_timer(&metrics::FORK_CHOICE_TIMES);

        let result = self.fork_choice_internal();

        if result.is_err() {
            metrics::inc_counter(&metrics::FORK_CHOICE_ERRORS);
        }

        result
    }

    fn fork_choice_internal(&self) -> Result<(), Error> {
        // Determine the root of the block that is the head of the chain.
        let beacon_block_root = self.fork_choice.write().get_head(self.slot()?)?;

        let current_head = self.head_info()?;
        let old_finalized_checkpoint = current_head.finalized_checkpoint;

        if beacon_block_root == current_head.block_root {
            return Ok(());
        }

        // At this point we know that the new head block is not the same as the previous one
        metrics::inc_counter(&metrics::FORK_CHOICE_CHANGED_HEAD);

        // Try and obtain the snapshot for `beacon_block_root` from the snapshot cache, falling
        // back to a database read if that fails.
        let new_head = self
            .snapshot_cache
            .try_read_for(BLOCK_PROCESSING_CACHE_LOCK_TIMEOUT)
            .and_then(|snapshot_cache| {
                snapshot_cache.get_cloned(beacon_block_root, CloneConfig::committee_caches_only())
            })
            .map::<Result<_, Error>, _>(Ok)
            .unwrap_or_else(|| {
                let beacon_block = self
                    .get_block(&beacon_block_root)?
                    .ok_or(Error::MissingBeaconBlock(beacon_block_root))?;

                let beacon_state_root = beacon_block.state_root();
                let beacon_state: BeaconState<T::EthSpec> = self
                    .get_state(&beacon_state_root, Some(beacon_block.slot()))?
                    .ok_or(Error::MissingBeaconState(beacon_state_root))?;

                Ok(BeaconSnapshot {
                    beacon_block,
                    beacon_block_root,
                    beacon_state,
                })
            })
            .and_then(|mut snapshot| {
                // Regardless of where we got the state from, attempt to build the committee
                // caches.
                snapshot
                    .beacon_state
                    .build_all_committee_caches(&self.spec)
                    .map_err(Into::into)
                    .map(|()| snapshot)
            })?;

        // Attempt to detect if the new head is not on the same chain as the previous block
        // (i.e., a re-org).
        //
        // Note: this will declare a re-org if we skip `SLOTS_PER_HISTORICAL_ROOT` blocks
        // between calls to fork choice without swapping between chains. This seems like an
        // extreme-enough scenario that a warning is fine.
        let is_reorg = new_head
            .beacon_state
            .get_block_root(current_head.slot)
            .map_or(true, |root| *root != current_head.block_root);

        let mut reorg_distance = Slot::new(0);

        if is_reorg {
            match self.find_reorg_slot(&new_head.beacon_state, new_head.beacon_block_root) {
                Ok(slot) => reorg_distance = current_head.slot.saturating_sub(slot),
                Err(e) => {
                    warn!(
                        self.log,
                        "Could not find re-org depth";
                        "error" => format!("{:?}", e),
                    );
                }
            }

            metrics::inc_counter(&metrics::FORK_CHOICE_REORG_COUNT);
            warn!(
                self.log,
                "Beacon chain re-org";
                "previous_head" => %current_head.block_root,
                "previous_slot" => current_head.slot,
                "new_head_parent" => %new_head.beacon_block.parent_root(),
                "new_head" => %beacon_block_root,
                "new_slot" => new_head.beacon_block.slot(),
                "reorg_distance" => reorg_distance,
            );
        } else {
            debug!(
                self.log,
                "Head beacon block";
                "justified_root" => %new_head.beacon_state.current_justified_checkpoint().root,
                "justified_epoch" => new_head.beacon_state.current_justified_checkpoint().epoch,
                "finalized_root" => %new_head.beacon_state.finalized_checkpoint().root,
                "finalized_epoch" => new_head.beacon_state.finalized_checkpoint().epoch,
                "root" => %beacon_block_root,
                "slot" => new_head.beacon_block.slot(),
            );
        };

        let new_finalized_checkpoint = new_head.beacon_state.finalized_checkpoint();

        // It is an error to try to update to a head with a lesser finalized epoch.
        if new_finalized_checkpoint.epoch < old_finalized_checkpoint.epoch {
            return Err(Error::RevertedFinalizedEpoch {
                previous_epoch: old_finalized_checkpoint.epoch,
                new_epoch: new_finalized_checkpoint.epoch,
            });
        }

        let is_epoch_transition = current_head.slot.epoch(T::EthSpec::slots_per_epoch())
            < new_head
                .beacon_state
                .slot()
                .epoch(T::EthSpec::slots_per_epoch());

        if is_epoch_transition || is_reorg {
            self.persist_head_and_fork_choice()?;
            self.op_pool.prune_attestations(self.epoch()?);
            self.persist_op_pool()?;
        }

        let update_head_timer = metrics::start_timer(&metrics::UPDATE_HEAD_TIMES);

        // These fields are used for server-sent events
        let state_root = new_head.beacon_state_root();
        let head_slot = new_head.beacon_state.slot();
        let target_epoch_start_slot = new_head
            .beacon_state
            .current_epoch()
            .start_slot(T::EthSpec::slots_per_epoch());
        let prev_target_epoch_start_slot = new_head
            .beacon_state
            .previous_epoch()
            .start_slot(T::EthSpec::slots_per_epoch());

        // Update the snapshot that stores the head of the chain at the time it received the
        // block.
        *self
            .canonical_head
            .try_write_for(HEAD_LOCK_TIMEOUT)
            .ok_or(Error::CanonicalHeadLockTimeout)? = new_head;

        metrics::stop_timer(update_head_timer);

        let block_delay = get_slot_delay_ms(timestamp_now(), head_slot, &self.slot_clock);

        // Observe the delay between the start of the slot and when we set the block as head.
        metrics::observe_duration(
            &metrics::BEACON_BLOCK_HEAD_SLOT_START_DELAY_TIME,
            block_delay,
        );

        // If the block was enshrined as head too late for attestations to be created for it, log a
        // debug warning and increment a metric.
        //
        // Don't create this log if the block was > 4 slots old, this helps prevent noise during
        // sync.
        if block_delay >= self.slot_clock.unagg_attestation_production_delay()
            && block_delay < self.slot_clock.slot_duration() * 4
        {
            metrics::inc_counter(&metrics::BEACON_BLOCK_HEAD_SLOT_START_DELAY_EXCEEDED_TOTAL);
            debug!(
                self.log,
                "Delayed head block";
                "delay" => ?block_delay,
                "root" => ?beacon_block_root,
                "slot" => head_slot,
            );
        }

        self.snapshot_cache
            .try_write_for(BLOCK_PROCESSING_CACHE_LOCK_TIMEOUT)
            .map(|mut snapshot_cache| {
                snapshot_cache.update_head(beacon_block_root);
            })
            .unwrap_or_else(|| {
                error!(
                    self.log,
                    "Failed to obtain cache write lock";
                    "lock" => "snapshot_cache",
                    "task" => "update head"
                );
            });

        if new_finalized_checkpoint.epoch != old_finalized_checkpoint.epoch {
            // Due to race conditions, it's technically possible that the head we load here is
            // different to the one earlier in this function.
            //
            // Since the head can't move backwards in terms of finalized epoch, we can only load a
            // head with a *later* finalized state. There is no harm in this.
            let head = self
                .canonical_head
                .try_read_for(HEAD_LOCK_TIMEOUT)
                .ok_or(Error::CanonicalHeadLockTimeout)?;

            // State root of the finalized state on the epoch boundary, NOT the state
            // of the finalized block. We need to use an iterator in case the state is beyond
            // the reach of the new head's `state_roots` array.
            let new_finalized_slot = head
                .beacon_state
                .finalized_checkpoint()
                .epoch
                .start_slot(T::EthSpec::slots_per_epoch());
            let new_finalized_state_root = process_results(
                StateRootsIterator::new(self.store.clone(), &head.beacon_state),
                |mut iter| {
                    iter.find_map(|(state_root, slot)| {
                        if slot == new_finalized_slot {
                            Some(state_root)
                        } else {
                            None
                        }
                    })
                },
            )?
            .ok_or(Error::MissingFinalizedStateRoot(new_finalized_slot))?;

            self.after_finalization(&head.beacon_state, new_finalized_state_root)?;
        }

        // Register a server-sent event if necessary
        if let Some(event_handler) = self.event_handler.as_ref() {
            if event_handler.has_head_subscribers() {
                if let Ok(Some(current_duty_dependent_root)) =
                    self.block_root_at_slot(target_epoch_start_slot - 1, WhenSlotSkipped::Prev)
                {
                    if let Ok(Some(previous_duty_dependent_root)) = self
                        .block_root_at_slot(prev_target_epoch_start_slot - 1, WhenSlotSkipped::Prev)
                    {
                        event_handler.register(EventKind::Head(SseHead {
                            slot: head_slot,
                            block: beacon_block_root,
                            state: state_root,
                            current_duty_dependent_root,
                            previous_duty_dependent_root,
                            epoch_transition: is_epoch_transition,
                        }));
                    } else {
                        warn!(
                            self.log,
                            "Unable to find previous target root, cannot register head event"
                        );
                    }
                } else {
                    warn!(
                        self.log,
                        "Unable to find current target root, cannot register head event"
                    );
                }
            }

            if is_reorg && event_handler.has_reorg_subscribers() {
                event_handler.register(EventKind::ChainReorg(SseChainReorg {
                    slot: head_slot,
                    depth: reorg_distance.as_u64(),
                    old_head_block: current_head.block_root,
                    old_head_state: current_head.state_root,
                    new_head_block: beacon_block_root,
                    new_head_state: state_root,
                    epoch: head_slot.epoch(T::EthSpec::slots_per_epoch()),
                }));
            }
        }

        Ok(())
    }

    /// This function takes a configured weak subjectivity `Checkpoint` and the latest finalized `Checkpoint`.
    /// If the weak subjectivity checkpoint and finalized checkpoint share the same epoch, we compare
    /// roots. If we the weak subjectivity checkpoint is from an older epoch, we iterate back through
    /// roots in the canonical chain until we reach the finalized checkpoint from the correct epoch, and
    /// compare roots. This must called on startup and during verification of any block which causes a finality
    /// change affecting the weak subjectivity checkpoint.
    pub fn verify_weak_subjectivity_checkpoint(
        &self,
        wss_checkpoint: Checkpoint,
        beacon_block_root: Hash256,
        state: &BeaconState<T::EthSpec>,
    ) -> Result<(), BeaconChainError> {
        let finalized_checkpoint = state.finalized_checkpoint();
        info!(self.log, "Verifying the configured weak subjectivity checkpoint"; "weak_subjectivity_epoch" => wss_checkpoint.epoch, "weak_subjectivity_root" => ?wss_checkpoint.root);
        // If epochs match, simply compare roots.
        if wss_checkpoint.epoch == finalized_checkpoint.epoch
            && wss_checkpoint.root != finalized_checkpoint.root
        {
            crit!(
                self.log,
                 "Root found at the specified checkpoint differs";
                  "weak_subjectivity_root" => ?wss_checkpoint.root,
                  "finalized_checkpoint_root" => ?finalized_checkpoint.root
            );
            return Err(BeaconChainError::WeakSubjectivtyVerificationFailure);
        } else if wss_checkpoint.epoch < finalized_checkpoint.epoch {
            let slot = wss_checkpoint
                .epoch
                .start_slot(T::EthSpec::slots_per_epoch());

            // Iterate backwards through block roots from the given state. If first slot of the epoch is a skip-slot,
            // this will return the root of the closest prior non-skipped slot.
            match self.root_at_slot_from_state(slot, beacon_block_root, state)? {
                Some(root) => {
                    if root != wss_checkpoint.root {
                        crit!(
                            self.log,
                             "Root found at the specified checkpoint differs";
                              "weak_subjectivity_root" => ?wss_checkpoint.root,
                              "finalized_checkpoint_root" => ?finalized_checkpoint.root
                        );
                        return Err(BeaconChainError::WeakSubjectivtyVerificationFailure);
                    }
                }
                None => {
                    crit!(self.log, "The root at the start slot of the given epoch could not be found";
                    "wss_checkpoint_slot" => ?slot);
                    return Err(BeaconChainError::WeakSubjectivtyVerificationFailure);
                }
            }
        }
        Ok(())
    }

    /// Called by the timer on every slot.
    ///
    /// Performs slot-based pruning.
    pub fn per_slot_task(&self) {
        trace!(self.log, "Running beacon chain per slot tasks");
        if let Some(slot) = self.slot_clock.now() {
            self.naive_aggregation_pool.write().prune(slot);
        }
    }

    /// Called after `self` has had a new block finalized.
    ///
    /// Performs pruning and finality-based optimizations.
    fn after_finalization(
        &self,
        head_state: &BeaconState<T::EthSpec>,
        new_finalized_state_root: Hash256,
    ) -> Result<(), Error> {
        self.fork_choice.write().prune()?;
        let new_finalized_checkpoint = head_state.finalized_checkpoint();

        self.observed_block_producers.write().prune(
            new_finalized_checkpoint
                .epoch
                .start_slot(T::EthSpec::slots_per_epoch()),
        );

        self.snapshot_cache
            .try_write_for(BLOCK_PROCESSING_CACHE_LOCK_TIMEOUT)
            .map(|mut snapshot_cache| {
                snapshot_cache.prune(new_finalized_checkpoint.epoch);
            })
            .unwrap_or_else(|| {
                error!(
                    self.log,
                    "Failed to obtain cache write lock";
                    "lock" => "snapshot_cache",
                    "task" => "prune"
                );
            });

        self.op_pool.prune_all(head_state, self.epoch()?);

        self.store_migrator.process_finalization(
            new_finalized_state_root.into(),
            new_finalized_checkpoint,
            self.head_tracker.clone(),
        )?;

        self.attester_cache
            .prune_below(new_finalized_checkpoint.epoch);

        if let Some(event_handler) = self.event_handler.as_ref() {
            if event_handler.has_finalized_subscribers() {
                event_handler.register(EventKind::FinalizedCheckpoint(SseFinalizedCheckpoint {
                    epoch: new_finalized_checkpoint.epoch,
                    block: new_finalized_checkpoint.root,
                    state: new_finalized_state_root,
                }));
            }
        }

        Ok(())
    }

    /// Runs the `map_fn` with the committee cache for `shuffling_epoch` from the chain with head
    /// `head_block_root`. The `map_fn` will be supplied two values:
    ///
    /// - `&CommitteeCache`: the committee cache that serves the given parameters.
    /// - `Hash256`: the "shuffling decision root" which uniquely identifies the `CommitteeCache`.
    ///
    /// It's not necessary that `head_block_root` matches our current view of the chain, it can be
    /// any block that is:
    ///
    /// - Known to us.
    /// - The finalized block or a descendant of the finalized block.
    ///
    /// It would be quite common for attestation verification operations to use a `head_block_root`
    /// that differs from our view of the head.
    ///
    /// ## Important
    ///
    /// This function is **not** suitable for determining proposer duties (only attester duties).
    ///
    /// ## Notes
    ///
    /// This function exists in this odd "map" pattern because efficiently obtaining a committee
    /// can be complex. It might involve reading straight from the `beacon_chain.shuffling_cache`
    /// or it might involve reading it from a state from the DB. Due to the complexities of
    /// `RwLock`s on the shuffling cache, a simple `Cow` isn't suitable here.
    ///
    /// If the committee for `(head_block_root, shuffling_epoch)` isn't found in the
    /// `shuffling_cache`, we will read a state from disk and then update the `shuffling_cache`.
    pub(crate) fn with_committee_cache<F, R>(
        &self,
        head_block_root: Hash256,
        shuffling_epoch: Epoch,
        map_fn: F,
    ) -> Result<R, Error>
    where
        F: Fn(&CommitteeCache, Hash256) -> Result<R, Error>,
    {
        let head_block = self
            .fork_choice
            .read()
            .get_block(&head_block_root)
            .ok_or(Error::MissingBeaconBlock(head_block_root))?;

        let shuffling_id = BlockShufflingIds {
            current: head_block.current_epoch_shuffling_id.clone(),
            next: head_block.next_epoch_shuffling_id.clone(),
            block_root: head_block.root,
        }
        .id_for_epoch(shuffling_epoch)
        .ok_or_else(|| Error::InvalidShufflingId {
            shuffling_epoch,
            head_block_epoch: head_block.slot.epoch(T::EthSpec::slots_per_epoch()),
        })?;

        // Obtain the shuffling cache, timing how long we wait.
        let cache_wait_timer =
            metrics::start_timer(&metrics::ATTESTATION_PROCESSING_SHUFFLING_CACHE_WAIT_TIMES);

        let mut shuffling_cache = self
            .shuffling_cache
            .try_write_for(ATTESTATION_CACHE_LOCK_TIMEOUT)
            .ok_or(Error::AttestationCacheLockTimeout)?;

        metrics::stop_timer(cache_wait_timer);

        if let Some(committee_cache) = shuffling_cache.get(&shuffling_id) {
            map_fn(committee_cache, shuffling_id.shuffling_decision_block)
        } else {
            // Drop the shuffling cache to avoid holding the lock for any longer than
            // required.
            drop(shuffling_cache);

            debug!(
                self.log,
                "Committee cache miss";
                "shuffling_id" => ?shuffling_epoch,
                "head_block_root" => head_block_root.to_string(),
            );

            let state_read_timer =
                metrics::start_timer(&metrics::ATTESTATION_PROCESSING_STATE_READ_TIMES);

            // If the head of the chain can serve this request, use it.
            //
            // This code is a little awkward because we need to ensure that the head we read and
            // the head we copy is identical. Taking one lock to read the head values and another
            // to copy the head is liable to race-conditions.
            let head_state_opt = self.with_head(|head| {
                if head.beacon_block_root == head_block_root {
                    Ok(Some((
                        head.beacon_state
                            .clone_with(CloneConfig::committee_caches_only()),
                        head.beacon_state_root(),
                    )))
                } else {
                    Ok::<_, Error>(None)
                }
            })?;

            // If the head state is useful for this request, use it. Otherwise, read a state from
            // disk.
            let (mut state, state_root) = if let Some((state, state_root)) = head_state_opt {
                (state, state_root)
            } else {
                let state_root = head_block.state_root;
                let state = self
                    .store
                    .get_inconsistent_state_for_attestation_verification_only(
                        &state_root,
                        Some(head_block.slot),
                    )?
                    .ok_or(Error::MissingBeaconState(head_block.state_root))?;
                (state, state_root)
            };

            /*
             * IMPORTANT
             *
             * Since it's possible that
             * `Store::get_inconsistent_state_for_attestation_verification_only` was used to obtain
             * the state, we cannot rely upon the following fields:
             *
             * - `state.state_roots`
             * - `state.block_roots`
             *
             * These fields should not be used for the rest of this function.
             */

            metrics::stop_timer(state_read_timer);
            let state_skip_timer =
                metrics::start_timer(&metrics::ATTESTATION_PROCESSING_STATE_SKIP_TIMES);

            // If the state is in an earlier epoch, advance it. If it's from a later epoch, reject
            // it.
            if state.current_epoch() + 1 < shuffling_epoch {
                // Since there's a one-epoch look-ahead on the attester shuffling, it suffices to
                // only advance into the slot prior to the `shuffling_epoch`.
                let target_slot = shuffling_epoch
                    .saturating_sub(1_u64)
                    .start_slot(T::EthSpec::slots_per_epoch());

                // Advance the state into the required slot, using the "partial" method since the state
                // roots are not relevant for the shuffling.
                partial_state_advance(&mut state, Some(state_root), target_slot, &self.spec)?;
            } else if state.current_epoch() > shuffling_epoch {
                return Err(Error::InvalidStateForShuffling {
                    state_epoch: state.current_epoch(),
                    shuffling_epoch,
                });
            }

            metrics::stop_timer(state_skip_timer);
            let committee_building_timer =
                metrics::start_timer(&metrics::ATTESTATION_PROCESSING_COMMITTEE_BUILDING_TIMES);

            let relative_epoch = RelativeEpoch::from_epoch(state.current_epoch(), shuffling_epoch)
                .map_err(Error::IncorrectStateForAttestation)?;

            state.build_committee_cache(relative_epoch, &self.spec)?;

            let committee_cache = state.committee_cache(relative_epoch)?;
            let shuffling_decision_block = shuffling_id.shuffling_decision_block;

            self.shuffling_cache
                .try_write_for(ATTESTATION_CACHE_LOCK_TIMEOUT)
                .ok_or(Error::AttestationCacheLockTimeout)?
                .insert(shuffling_id, committee_cache);

            metrics::stop_timer(committee_building_timer);

            map_fn(committee_cache, shuffling_decision_block)
        }
    }

    /// Dumps the entire canonical chain, from the head to genesis to a vector for analysis.
    ///
    /// This could be a very expensive operation and should only be done in testing/analysis
    /// activities.
    pub fn chain_dump(&self) -> Result<Vec<BeaconSnapshot<T::EthSpec>>, Error> {
        let mut dump = vec![];

        let mut last_slot = BeaconSnapshot {
            beacon_block: self.head()?.beacon_block,
            beacon_block_root: self.head()?.beacon_block_root,
            beacon_state: self.head()?.beacon_state,
        };

        dump.push(last_slot.clone());

        loop {
            let beacon_block_root = last_slot.beacon_block.parent_root();

            if beacon_block_root == Hash256::zero() {
                break; // Genesis has been reached.
            }

            let beacon_block = self.store.get_block(&beacon_block_root)?.ok_or_else(|| {
                Error::DBInconsistent(format!("Missing block {}", beacon_block_root))
            })?;
            let beacon_state_root = beacon_block.state_root();
            let beacon_state = self
                .store
                .get_state(&beacon_state_root, Some(beacon_block.slot()))?
                .ok_or_else(|| {
                    Error::DBInconsistent(format!("Missing state {:?}", beacon_state_root))
                })?;

            let slot = BeaconSnapshot {
                beacon_block,
                beacon_block_root,
                beacon_state,
            };

            dump.push(slot.clone());
            last_slot = slot;
        }

        dump.reverse();

        Ok(dump)
    }

    /// Gets the current `EnrForkId`.
    pub fn enr_fork_id(&self) -> EnrForkId {
        // If we are unable to read the slot clock we assume that it is prior to genesis and
        // therefore use the genesis slot.
        let slot = self.slot().unwrap_or(self.spec.genesis_slot);

        self.spec.enr_fork_id(slot, self.genesis_validators_root)
    }

    /// Calculates the `Duration` to the next fork, if one exists.
    pub fn duration_to_next_fork(&self) -> Option<Duration> {
        let epoch = self.spec.next_fork_epoch()?;
        self.slot_clock
            .duration_to_slot(epoch.start_slot(T::EthSpec::slots_per_epoch()))
    }

    pub fn dump_as_dot<W: Write>(&self, output: &mut W) {
        let canonical_head_hash = self
            .canonical_head
            .try_read_for(HEAD_LOCK_TIMEOUT)
            .ok_or(Error::CanonicalHeadLockTimeout)
            .unwrap()
            .beacon_block_root;
        let mut visited: HashSet<Hash256> = HashSet::new();
        let mut finalized_blocks: HashSet<Hash256> = HashSet::new();
        let mut justified_blocks: HashSet<Hash256> = HashSet::new();

        let genesis_block_hash = Hash256::zero();
        writeln!(output, "digraph beacon {{").unwrap();
        writeln!(output, "\t_{:?}[label=\"zero\"];", genesis_block_hash).unwrap();

        // Canonical head needs to be processed first as otherwise finalized blocks aren't detected
        // properly.
        let heads = {
            let mut heads = self.heads();
            let canonical_head_index = heads
                .iter()
                .position(|(block_hash, _)| *block_hash == canonical_head_hash)
                .unwrap();
            let (canonical_head_hash, canonical_head_slot) =
                heads.swap_remove(canonical_head_index);
            heads.insert(0, (canonical_head_hash, canonical_head_slot));
            heads
        };

        for (head_hash, _head_slot) in heads {
            for maybe_pair in ParentRootBlockIterator::new(&*self.store, head_hash) {
                let (block_hash, signed_beacon_block) = maybe_pair.unwrap();
                if visited.contains(&block_hash) {
                    break;
                }
                visited.insert(block_hash);

                if signed_beacon_block.slot() % T::EthSpec::slots_per_epoch() == 0 {
                    let block = self.get_block(&block_hash).unwrap().unwrap();
                    let state = self
                        .get_state(&block.state_root(), Some(block.slot()))
                        .unwrap()
                        .unwrap();
                    finalized_blocks.insert(state.finalized_checkpoint().root);
                    justified_blocks.insert(state.current_justified_checkpoint().root);
                    justified_blocks.insert(state.previous_justified_checkpoint().root);
                }

                if block_hash == canonical_head_hash {
                    writeln!(
                        output,
                        "\t_{:?}[label=\"{} ({})\" shape=box3d];",
                        block_hash,
                        block_hash,
                        signed_beacon_block.slot()
                    )
                    .unwrap();
                } else if finalized_blocks.contains(&block_hash) {
                    writeln!(
                        output,
                        "\t_{:?}[label=\"{} ({})\" shape=Msquare];",
                        block_hash,
                        block_hash,
                        signed_beacon_block.slot()
                    )
                    .unwrap();
                } else if justified_blocks.contains(&block_hash) {
                    writeln!(
                        output,
                        "\t_{:?}[label=\"{} ({})\" shape=cds];",
                        block_hash,
                        block_hash,
                        signed_beacon_block.slot()
                    )
                    .unwrap();
                } else {
                    writeln!(
                        output,
                        "\t_{:?}[label=\"{} ({})\" shape=box];",
                        block_hash,
                        block_hash,
                        signed_beacon_block.slot()
                    )
                    .unwrap();
                }
                writeln!(
                    output,
                    "\t_{:?} -> _{:?};",
                    block_hash,
                    signed_beacon_block.parent_root()
                )
                .unwrap();
            }
        }

        writeln!(output, "}}").unwrap();
    }

    /// Get a channel to request shutting down.
    pub fn shutdown_sender(&self) -> Sender<ShutdownReason> {
        self.shutdown_sender.clone()
    }

    // Used for debugging
    #[allow(dead_code)]
    pub fn dump_dot_file(&self, file_name: &str) {
        let mut file = std::fs::File::create(file_name).unwrap();
        self.dump_as_dot(&mut file);
    }

    /// Checks if attestations have been seen from the given `validator_index` at the
    /// given `epoch`.
    pub fn validator_seen_at_epoch(&self, validator_index: usize, epoch: Epoch) -> bool {
        // It's necessary to assign these checks to intermediate variables to avoid a deadlock.
        //
        // See: https://github.com/sigp/lighthouse/pull/2230#discussion_r620013993
        let attested = self
            .observed_attesters
            .read()
            .index_seen_at_epoch(validator_index, epoch);
        let aggregated = self
            .observed_aggregators
            .read()
            .index_seen_at_epoch(validator_index, epoch);
        let produced_block = self
            .observed_block_producers
            .read()
            .index_seen_at_epoch(validator_index as u64, epoch);

        attested || aggregated || produced_block
    }
}

impl<T: BeaconChainTypes> Drop for BeaconChain<T> {
    fn drop(&mut self) {
        let drop = || -> Result<(), Error> {
            self.persist_head_and_fork_choice()?;
            self.persist_op_pool()?;
            self.persist_eth1_cache()
        };

        if let Err(e) = drop() {
            error!(
                self.log,
                "Failed to persist on BeaconChain drop";
                "error" => ?e
            )
        } else {
            info!(
                self.log,
                "Saved beacon chain to disk";
            )
        }
    }
}

impl From<DBError> for Error {
    fn from(e: DBError) -> Error {
        Error::DBError(e)
    }
}

impl From<ForkChoiceError> for Error {
    fn from(e: ForkChoiceError) -> Error {
        Error::ForkChoiceError(e)
    }
}

impl From<BeaconStateError> for Error {
    fn from(e: BeaconStateError) -> Error {
        Error::BeaconStateError(e)
    }
}

impl<T: EthSpec> ChainSegmentResult<T> {
    pub fn into_block_error(self) -> Result<(), BlockError<T>> {
        match self {
            ChainSegmentResult::Failed { error, .. } => Err(error),
            ChainSegmentResult::Successful { .. } => Ok(()),
        }
    }
}<|MERGE_RESOLUTION|>--- conflicted
+++ resolved
@@ -428,27 +428,9 @@
     /// - Skipped slots contain the root of the closest prior
     ///     non-skipped slot (identical to the way they are stored in `state.block_roots`).
     /// - Iterator returns `(Hash256, Slot)`.
-<<<<<<< HEAD
-    /// - As this iterator starts at the `head` of the chain (viz., the best block), the first slot
-    ///     returned may be earlier than the wall-clock slot.
-    pub fn rev_iter_block_roots(
-        &self,
-    ) -> Result<impl Iterator<Item = Result<(Hash256, Slot), Error>>, Error> {
-        let head = self.head()?;
-        let iter = BlockRootsIterator::owned(self.store.clone(), head.beacon_state);
-        Ok(
-            std::iter::once(Ok((head.beacon_block_root, head.beacon_block.slot())))
-                .chain(iter)
-                .map(|result| result.map_err(|e| e.into())),
-        )
-    }
-
-    /// Return an iterator over the block roots of the canonical chain in slot-ascending order.
     ///
     /// Will return a `BlockOutOfRange` error if the requested start slot is before the period of
     /// history for which we have blocks stored. See `get_oldest_block_slot`.
-=======
->>>>>>> 6a620a31
     pub fn forwards_iter_block_roots(
         &self,
         start_slot: Slot,
