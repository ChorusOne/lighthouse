use crate::attestation_verification::{
    batch_verify_aggregated_attestations, batch_verify_unaggregated_attestations,
    Error as AttestationError, VerifiedAggregatedAttestation, VerifiedAttestation,
    VerifiedUnaggregatedAttestation,
};
use crate::attester_cache::{AttesterCache, AttesterCacheKey};
use crate::beacon_block_streamer::{BeaconBlockStreamer, CheckEarlyAttesterCache};
use crate::beacon_proposer_cache::compute_proposer_duties_from_head;
use crate::beacon_proposer_cache::BeaconProposerCache;
use crate::blob_verification::{self, GossipBlobError, GossipVerifiedBlob};
use crate::block_times_cache::BlockTimesCache;
use crate::block_verification::POS_PANDA_BANNER;
use crate::block_verification::{
    check_block_is_finalized_checkpoint_or_descendant, check_block_relevancy,
    signature_verify_chain_segment, BlockError, ExecutionPendingBlock, GossipVerifiedBlock,
    IntoExecutionPendingBlock,
};
use crate::block_verification_types::{
    AsBlock, AvailableExecutedBlock, BlockImportData, ExecutedBlock, RpcBlock,
};
pub use crate::canonical_head::CanonicalHead;
use crate::chain_config::ChainConfig;
use crate::data_availability_checker::{
    Availability, AvailabilityCheckError, AvailableBlock, DataAvailabilityChecker,
};
use crate::early_attester_cache::EarlyAttesterCache;
use crate::errors::{BeaconChainError as Error, BlockProductionError};
use crate::eth1_chain::{Eth1Chain, Eth1ChainBackend};
use crate::eth1_finalization_cache::{Eth1FinalizationCache, Eth1FinalizationData};
use crate::events::ServerSentEventHandler;
use crate::execution_payload::{get_execution_payload, NotifyExecutionLayer, PreparePayloadHandle};
use crate::fork_choice_signal::{ForkChoiceSignalRx, ForkChoiceSignalTx, ForkChoiceWaitResult};
use crate::head_tracker::HeadTracker;
use crate::historical_blocks::HistoricalBlockError;
use crate::light_client_finality_update_verification::{
    Error as LightClientFinalityUpdateError, VerifiedLightClientFinalityUpdate,
};
use crate::light_client_optimistic_update_verification::{
    Error as LightClientOptimisticUpdateError, VerifiedLightClientOptimisticUpdate,
};
use crate::migrate::BackgroundMigrator;
use crate::naive_aggregation_pool::{
    AggregatedAttestationMap, Error as NaiveAggregationError, NaiveAggregationPool,
    SyncContributionAggregateMap,
};
use crate::observed_aggregates::{
    Error as AttestationObservationError, ObservedAggregateAttestations, ObservedSyncContributions,
};
use crate::observed_attesters::{
    ObservedAggregators, ObservedAttesters, ObservedSyncAggregators, ObservedSyncContributors,
};
use crate::observed_blob_sidecars::ObservedBlobSidecars;
use crate::observed_block_producers::ObservedBlockProducers;
use crate::observed_operations::{ObservationOutcome, ObservedOperations};
use crate::persisted_beacon_chain::{PersistedBeaconChain, DUMMY_CANONICAL_HEAD_BLOCK_ROOT};
use crate::persisted_fork_choice::PersistedForkChoice;
use crate::pre_finalization_cache::PreFinalizationBlockCache;
use crate::shuffling_cache::{BlockShufflingIds, ShufflingCache};
use crate::sync_committee_verification::{
    Error as SyncCommitteeError, VerifiedSyncCommitteeMessage, VerifiedSyncContribution,
};
use crate::timeout_rw_lock::TimeoutRwLock;
use crate::validator_monitor::{
    get_slot_delay_ms, timestamp_now, ValidatorMonitor,
    HISTORIC_EPOCHS as VALIDATOR_MONITOR_HISTORIC_EPOCHS,
};
use crate::validator_pubkey_cache::ValidatorPubkeyCache;
use crate::{
    kzg_utils, metrics, AvailabilityPendingExecutedBlock, BeaconChainError, BeaconForkChoiceStore,
    BeaconSnapshot, CachedHead,
};
use eth2::types::{EventKind, SseBlobSidecar, SseBlock, SseExtendedPayloadAttributes, SyncDuty};
use execution_layer::{
    BlockProposalContents, BlockProposalContentsType, BuilderParams, ChainHealth, ExecutionLayer,
    FailedCondition, PayloadAttributes, PayloadStatus,
};
use fork_choice::{
    AttestationFromBlock, ExecutionStatus, ForkChoice, ForkchoiceUpdateParameters,
    InvalidationOperation, PayloadVerificationStatus, ResetPayloadStatuses,
};
use futures::channel::mpsc::Sender;
use itertools::process_results;
use itertools::Itertools;
use kzg::Kzg;
use operation_pool::{AttestationRef, OperationPool, PersistedOperationPool, ReceivedPreCapella};
use parking_lot::{Mutex, RwLock};
use proto_array::{DoNotReOrg, ProposerHeadError};
use safe_arith::SafeArith;
use slasher::Slasher;
use slog::{crit, debug, error, info, trace, warn, Logger};
use slot_clock::SlotClock;
use ssz::Encode;
use state_processing::{
    common::get_attesting_indices_from_state,
    per_block_processing,
    per_block_processing::{
        errors::AttestationValidationError, get_expected_withdrawals,
        verify_attestation_for_block_inclusion, VerifySignatures,
    },
    per_slot_processing,
    state_advance::{complete_state_advance, partial_state_advance},
    BlockSignatureStrategy, ConsensusContext, SigVerifiedOp, StateProcessingStrategy,
    VerifyBlockRoot, VerifyOperation,
};
use std::borrow::Cow;
use std::cmp::Ordering;
use std::collections::HashMap;
use std::collections::HashSet;
use std::io::prelude::*;
use std::marker::PhantomData;
use std::sync::Arc;
use std::time::{Duration, Instant};
use store::iter::{BlockRootsIterator, ParentRootBlockIterator, StateRootsIterator};
use store::{
    DatabaseBlock, Error as DBError, HotColdDB, KeyValueStore, KeyValueStoreOp, StoreItem, StoreOp,
};
use task_executor::{ShutdownReason, TaskExecutor};
use tokio_stream::Stream;
use tree_hash::TreeHash;
use types::blob_sidecar::{BlobSidecarList, FixedBlobSidecarList};
use types::payload::BlockProductionVersion;
use types::sidecar::BlobItems;
use types::*;

pub type ForkChoiceError = fork_choice::Error<crate::ForkChoiceStoreError>;

/// Alias to appease clippy.
type HashBlockTuple<E> = (Hash256, RpcBlock<E>);

/// The time-out before failure during an operation to take a read/write RwLock on the
/// attestation cache.
pub const ATTESTATION_CACHE_LOCK_TIMEOUT: Duration = Duration::from_secs(1);

/// The time-out before failure during an operation to take a read/write RwLock on the
/// validator pubkey cache.
pub const VALIDATOR_PUBKEY_CACHE_LOCK_TIMEOUT: Duration = Duration::from_secs(1);

/// The timeout for the eth1 finalization cache
pub const ETH1_FINALIZATION_CACHE_LOCK_TIMEOUT: Duration = Duration::from_millis(200);

// These keys are all zero because they get stored in different columns, see `DBColumn` type.
pub const BEACON_CHAIN_DB_KEY: Hash256 = Hash256::zero();
pub const OP_POOL_DB_KEY: Hash256 = Hash256::zero();
pub const ETH1_CACHE_DB_KEY: Hash256 = Hash256::zero();
pub const FORK_CHOICE_DB_KEY: Hash256 = Hash256::zero();

/// Defines how old a block can be before it's no longer a candidate for the early attester cache.
const EARLY_ATTESTER_CACHE_HISTORIC_SLOTS: u64 = 4;

/// Defines a distance between the head block slot and the current slot.
///
/// If the head block is older than this value, don't bother preparing beacon proposers.
const PREPARE_PROPOSER_HISTORIC_EPOCHS: u64 = 4;

/// If the head is more than `MAX_PER_SLOT_FORK_CHOICE_DISTANCE` slots behind the wall-clock slot, DO NOT
/// run the per-slot tasks (primarily fork choice).
///
/// This prevents unnecessary work during sync.
///
/// The value is set to 256 since this would be just over one slot (12.8s) when syncing at
/// 20 slots/second. Having a single fork-choice run interrupt syncing would have very little
/// impact whilst having 8 epochs without a block is a comfortable grace period.
const MAX_PER_SLOT_FORK_CHOICE_DISTANCE: u64 = 256;

/// Reported to the user when the justified block has an invalid execution payload.
pub const INVALID_JUSTIFIED_PAYLOAD_SHUTDOWN_REASON: &str =
    "Justified block has an invalid execution payload.";

pub const INVALID_FINALIZED_MERGE_TRANSITION_BLOCK_SHUTDOWN_REASON: &str =
    "Finalized merge transition block is invalid.";

/// Defines the behaviour when a block/block-root for a skipped slot is requested.
#[derive(Debug, Clone, Copy, PartialEq, Eq)]
pub enum WhenSlotSkipped {
    /// If the slot is a skip slot, return `None`.
    ///
    /// This is how the HTTP API behaves.
    None,
    /// If the slot is a skip slot, return the previous non-skipped block.
    ///
    /// This is generally how the specification behaves.
    Prev,
}

#[derive(Copy, Clone, Debug, PartialEq)]
pub enum AvailabilityProcessingStatus {
    MissingComponents(Slot, Hash256),
    Imported(Hash256),
}

impl TryInto<SignedBeaconBlockHash> for AvailabilityProcessingStatus {
    type Error = ();

    fn try_into(self) -> Result<SignedBeaconBlockHash, Self::Error> {
        match self {
            AvailabilityProcessingStatus::Imported(hash) => Ok(hash.into()),
            _ => Err(()),
        }
    }
}

impl TryInto<Hash256> for AvailabilityProcessingStatus {
    type Error = ();

    fn try_into(self) -> Result<Hash256, Self::Error> {
        match self {
            AvailabilityProcessingStatus::Imported(hash) => Ok(hash),
            _ => Err(()),
        }
    }
}

/// The result of a chain segment processing.
pub enum ChainSegmentResult<T: EthSpec> {
    /// Processing this chain segment finished successfully.
    Successful { imported_blocks: usize },
    /// There was an error processing this chain segment. Before the error, some blocks could
    /// have been imported.
    Failed {
        imported_blocks: usize,
        error: BlockError<T>,
    },
}

/// Configure the signature verification of produced blocks.
pub enum ProduceBlockVerification {
    VerifyRandao,
    NoVerification,
}

/// Payload attributes for which the `beacon_chain` crate is responsible.
pub struct PrePayloadAttributes {
    pub proposer_index: u64,
    pub prev_randao: Hash256,
    /// The block number of the block being built upon (same block as fcU `headBlockHash`).
    ///
    /// The parent block number is not part of the payload attributes sent to the EL, but *is*
    /// sent to builders via SSE.
    pub parent_block_number: u64,
    /// The block root of the block being built upon (same block as fcU `headBlockHash`).
    pub parent_beacon_block_root: Hash256,
}

/// Information about a state/block at a specific slot.
#[derive(Debug, Clone, Copy)]
pub struct FinalizationAndCanonicity {
    /// True if the slot of the state or block is finalized.
    ///
    /// This alone DOES NOT imply that the state/block is finalized, use `self.is_finalized()`.
    pub slot_is_finalized: bool,
    /// True if the state or block is canonical at its slot.
    pub canonical: bool,
}

/// Define whether a forkchoiceUpdate needs to be checked for an override (`Yes`) or has already
/// been checked (`AlreadyApplied`). It is safe to specify `Yes` even if re-orgs are disabled.
#[derive(Debug, Default, Clone, Copy, PartialEq, Eq)]
pub enum OverrideForkchoiceUpdate {
    #[default]
    Yes,
    AlreadyApplied,
}

#[derive(Debug, PartialEq)]
pub enum AttestationProcessingOutcome {
    Processed,
    EmptyAggregationBitfield,
    UnknownHeadBlock {
        beacon_block_root: Hash256,
    },
    /// The attestation is attesting to a state that is later than itself. (Viz., attesting to the
    /// future).
    AttestsToFutureBlock {
        block: Slot,
        attestation: Slot,
    },
    /// The slot is finalized, no need to import.
    FinalizedSlot {
        attestation: Slot,
        finalized: Slot,
    },
    FutureEpoch {
        attestation_epoch: Epoch,
        current_epoch: Epoch,
    },
    PastEpoch {
        attestation_epoch: Epoch,
        current_epoch: Epoch,
    },
    BadTargetEpoch,
    UnknownTargetRoot(Hash256),
    InvalidSignature,
    NoCommitteeForSlotAndIndex {
        slot: Slot,
        index: CommitteeIndex,
    },
    Invalid(AttestationValidationError),
}

/// Defines how a `BeaconState` should be "skipped" through skip-slots.
pub enum StateSkipConfig {
    /// Calculate the state root during each skip slot, producing a fully-valid `BeaconState`.
    WithStateRoots,
    /// Don't calculate the state root at each slot, instead just use the zero hash. This is orders
    /// of magnitude faster, however it produces a partially invalid state.
    ///
    /// This state is useful for operations that don't use the state roots; e.g., for calculating
    /// the shuffling.
    WithoutStateRoots,
}

pub trait BeaconChainTypes: Send + Sync + 'static {
    type HotStore: store::ItemStore<Self::EthSpec>;
    type ColdStore: store::ItemStore<Self::EthSpec>;
    type SlotClock: slot_clock::SlotClock;
    type Eth1Chain: Eth1ChainBackend<Self::EthSpec>;
    type EthSpec: types::EthSpec;
}

struct PartialBeaconBlock<E: EthSpec> {
    state: BeaconState<E>,
    slot: Slot,
    proposer_index: u64,
    parent_root: Hash256,
    randao_reveal: Signature,
    eth1_data: Eth1Data,
    graffiti: Graffiti,
    proposer_slashings: Vec<ProposerSlashing>,
    attester_slashings: Vec<AttesterSlashing<E>>,
    attestations: Vec<Attestation<E>>,
    deposits: Vec<Deposit>,
    voluntary_exits: Vec<SignedVoluntaryExit>,
    sync_aggregate: Option<SyncAggregate<E>>,
    prepare_payload_handle: Option<PreparePayloadHandle<E>>,
    bls_to_execution_changes: Vec<SignedBlsToExecutionChange>,
}

pub type BeaconForkChoice<T> = ForkChoice<
    BeaconForkChoiceStore<
        <T as BeaconChainTypes>::EthSpec,
        <T as BeaconChainTypes>::HotStore,
        <T as BeaconChainTypes>::ColdStore,
    >,
    <T as BeaconChainTypes>::EthSpec,
>;

pub type BeaconStore<T> = Arc<
    HotColdDB<
        <T as BeaconChainTypes>::EthSpec,
        <T as BeaconChainTypes>::HotStore,
        <T as BeaconChainTypes>::ColdStore,
    >,
>;

/// Represents the "Beacon Chain" component of Ethereum 2.0. Allows import of blocks and block
/// operations and chooses a canonical head.
pub struct BeaconChain<T: BeaconChainTypes> {
    pub spec: ChainSpec,
    /// Configuration for `BeaconChain` runtime behaviour.
    pub config: ChainConfig,
    /// Persistent storage for blocks, states, etc. Typically an on-disk store, such as LevelDB.
    pub store: BeaconStore<T>,
    /// Used for spawning async and blocking tasks.
    pub task_executor: TaskExecutor,
    /// Database migrator for running background maintenance on the store.
    pub store_migrator: BackgroundMigrator<T::EthSpec, T::HotStore, T::ColdStore>,
    /// Reports the current slot, typically based upon the system clock.
    pub slot_clock: T::SlotClock,
    /// Stores all operations (e.g., `Attestation`, `Deposit`, etc) that are candidates for
    /// inclusion in a block.
    pub op_pool: OperationPool<T::EthSpec>,
    /// A pool of attestations dedicated to the "naive aggregation strategy" defined in the eth2
    /// specs.
    ///
    /// This pool accepts `Attestation` objects that only have one aggregation bit set and provides
    /// a method to get an aggregated `Attestation` for some `AttestationData`.
    pub naive_aggregation_pool: RwLock<NaiveAggregationPool<AggregatedAttestationMap<T::EthSpec>>>,
    /// A pool of `SyncCommitteeContribution` dedicated to the "naive aggregation strategy" defined in the eth2
    /// specs.
    ///
    /// This pool accepts `SyncCommitteeContribution` objects that only have one aggregation bit set and provides
    /// a method to get an aggregated `SyncCommitteeContribution` for some `SyncCommitteeContributionData`.
    pub naive_sync_aggregation_pool:
        RwLock<NaiveAggregationPool<SyncContributionAggregateMap<T::EthSpec>>>,
    /// Contains a store of attestations which have been observed by the beacon chain.
    pub(crate) observed_attestations: RwLock<ObservedAggregateAttestations<T::EthSpec>>,
    /// Contains a store of sync contributions which have been observed by the beacon chain.
    pub(crate) observed_sync_contributions: RwLock<ObservedSyncContributions<T::EthSpec>>,
    /// Maintains a record of which validators have been seen to publish gossip attestations in
    /// recent epochs.
    pub observed_gossip_attesters: RwLock<ObservedAttesters<T::EthSpec>>,
    /// Maintains a record of which validators have been seen to have attestations included in
    /// blocks in recent epochs.
    pub observed_block_attesters: RwLock<ObservedAttesters<T::EthSpec>>,
    /// Maintains a record of which validators have been seen sending sync messages in recent epochs.
    pub(crate) observed_sync_contributors: RwLock<ObservedSyncContributors<T::EthSpec>>,
    /// Maintains a record of which validators have been seen to create `SignedAggregateAndProofs`
    /// in recent epochs.
    pub observed_aggregators: RwLock<ObservedAggregators<T::EthSpec>>,
    /// Maintains a record of which validators have been seen to create `SignedContributionAndProofs`
    /// in recent epochs.
    pub(crate) observed_sync_aggregators: RwLock<ObservedSyncAggregators<T::EthSpec>>,
    /// Maintains a record of which validators have proposed blocks for each slot.
    pub observed_block_producers: RwLock<ObservedBlockProducers<T::EthSpec>>,
    /// Maintains a record of blob sidecars seen over the gossip network.
    pub(crate) observed_blob_sidecars: RwLock<ObservedBlobSidecars<T::EthSpec>>,
    /// Maintains a record of which validators have submitted voluntary exits.
    pub(crate) observed_voluntary_exits: Mutex<ObservedOperations<SignedVoluntaryExit, T::EthSpec>>,
    /// Maintains a record of which validators we've seen proposer slashings for.
    pub(crate) observed_proposer_slashings: Mutex<ObservedOperations<ProposerSlashing, T::EthSpec>>,
    /// Maintains a record of which validators we've seen attester slashings for.
    pub(crate) observed_attester_slashings:
        Mutex<ObservedOperations<AttesterSlashing<T::EthSpec>, T::EthSpec>>,
    /// Maintains a record of which validators we've seen BLS to execution changes for.
    pub(crate) observed_bls_to_execution_changes:
        Mutex<ObservedOperations<SignedBlsToExecutionChange, T::EthSpec>>,
    /// The most recently validated light client finality update received on gossip.
    pub latest_seen_finality_update: Mutex<Option<LightClientFinalityUpdate<T::EthSpec>>>,
    /// The most recently validated light client optimistic update received on gossip.
    pub latest_seen_optimistic_update: Mutex<Option<LightClientOptimisticUpdate<T::EthSpec>>>,
    /// Provides information from the Ethereum 1 (PoW) chain.
    pub eth1_chain: Option<Eth1Chain<T::Eth1Chain, T::EthSpec>>,
    /// Interfaces with the execution client.
    pub execution_layer: Option<ExecutionLayer<T::EthSpec>>,
    /// Stores information about the canonical head and finalized/justified checkpoints of the
    /// chain. Also contains the fork choice struct, for computing the canonical head.
    pub canonical_head: CanonicalHead<T>,
    /// The root of the genesis block.
    pub genesis_block_root: Hash256,
    /// The root of the genesis state.
    pub genesis_state_root: Hash256,
    /// The root of the list of genesis validators, used during syncing.
    pub genesis_validators_root: Hash256,
    /// Transmitter used to indicate that slot-start fork choice has completed running.
    pub fork_choice_signal_tx: Option<ForkChoiceSignalTx>,
    /// Receiver used by block production to wait on slot-start fork choice.
    pub fork_choice_signal_rx: Option<ForkChoiceSignalRx>,
    /// The genesis time of this `BeaconChain` (seconds since UNIX epoch).
    pub genesis_time: u64,
    /// A handler for events generated by the beacon chain. This is only initialized when the
    /// HTTP server is enabled.
    pub event_handler: Option<ServerSentEventHandler<T::EthSpec>>,
    /// Used to track the heads of the beacon chain.
    pub(crate) head_tracker: Arc<HeadTracker>,
    /// Caches the attester shuffling for a given epoch and shuffling key root.
    pub shuffling_cache: TimeoutRwLock<ShufflingCache>,
    /// A cache of eth1 deposit data at epoch boundaries for deposit finalization
    pub eth1_finalization_cache: TimeoutRwLock<Eth1FinalizationCache>,
    /// Caches the beacon block proposer shuffling for a given epoch and shuffling key root.
    pub beacon_proposer_cache: Arc<Mutex<BeaconProposerCache>>,
    /// Caches a map of `validator_index -> validator_pubkey`.
    pub(crate) validator_pubkey_cache: Arc<RwLock<ValidatorPubkeyCache<T>>>,
    /// A cache used when producing attestations.
    pub(crate) attester_cache: Arc<AttesterCache>,
    /// A cache used when producing attestations whilst the head block is still being imported.
    pub early_attester_cache: EarlyAttesterCache<T::EthSpec>,
    /// A cache used to keep track of various block timings.
    pub block_times_cache: Arc<RwLock<BlockTimesCache>>,
    /// A cache used to track pre-finalization block roots for quick rejection.
    pub pre_finalization_block_cache: PreFinalizationBlockCache,
    /// Sender given to tasks, so that if they encounter a state in which execution cannot
    /// continue they can request that everything shuts down.
    pub shutdown_sender: Sender<ShutdownReason>,
    /// Logging to CLI, etc.
    pub(crate) log: Logger,
    /// Arbitrary bytes included in the blocks.
    pub(crate) graffiti: Graffiti,
    /// Optional slasher.
    pub slasher: Option<Arc<Slasher<T::EthSpec>>>,
    /// Provides monitoring of a set of explicitly defined validators.
    pub validator_monitor: RwLock<ValidatorMonitor<T::EthSpec>>,
    /// The slot at which blocks are downloaded back to.
    pub genesis_backfill_slot: Slot,
    /// Provides a KZG verification and temporary storage for blocks and blobs as
    /// they are collected and combined.
    pub data_availability_checker: Arc<DataAvailabilityChecker<T>>,
    /// The KZG trusted setup used by this chain.
    pub kzg: Option<Arc<Kzg>>,
    /// State with complete tree hash cache, ready for block production.
    ///
    /// NB: We can delete this once we have tree-states.
    #[allow(clippy::type_complexity)]
    pub block_production_state: Arc<Mutex<Option<(Hash256, BlockProductionPreState<T::EthSpec>)>>>,
}

pub enum BeaconBlockResponseType<T: EthSpec> {
    Full(BeaconBlockResponse<T, FullPayload<T>>),
    Blinded(BeaconBlockResponse<T, BlindedPayload<T>>),
}

pub struct BeaconBlockResponse<T: EthSpec, Payload: AbstractExecPayload<T>> {
    pub block: BeaconBlock<T, Payload>,
    pub state: BeaconState<T>,
    pub maybe_side_car: Option<SidecarList<T, <Payload as AbstractExecPayload<T>>::Sidecar>>,
    pub execution_payload_value: Option<Uint256>,
    pub consensus_block_value: Option<u64>,
}

impl FinalizationAndCanonicity {
    pub fn is_finalized(self) -> bool {
        self.slot_is_finalized && self.canonical
    }
}

impl<T: BeaconChainTypes> BeaconChain<T> {
    /// Checks if a block is finalized.
    /// The finalization check is done with the block slot. The block root is used to verify that
    /// the finalized slot is in the canonical chain.
    pub fn is_finalized_block(
        &self,
        block_root: &Hash256,
        block_slot: Slot,
    ) -> Result<bool, Error> {
        let finalized_slot = self
            .canonical_head
            .cached_head()
            .finalized_checkpoint()
            .epoch
            .start_slot(T::EthSpec::slots_per_epoch());
        let is_canonical = self
            .block_root_at_slot(block_slot, WhenSlotSkipped::None)?
            .map_or(false, |canonical_root| block_root == &canonical_root);
        Ok(block_slot <= finalized_slot && is_canonical)
    }

    /// Checks if a state is finalized.
    /// The finalization check is done with the slot. The state root is used to verify that
    /// the finalized state is in the canonical chain.
    pub fn is_finalized_state(
        &self,
        state_root: &Hash256,
        state_slot: Slot,
    ) -> Result<bool, Error> {
        self.state_finalization_and_canonicity(state_root, state_slot)
            .map(FinalizationAndCanonicity::is_finalized)
    }

    /// Fetch the finalization and canonicity status of the state with `state_root`.
    pub fn state_finalization_and_canonicity(
        &self,
        state_root: &Hash256,
        state_slot: Slot,
    ) -> Result<FinalizationAndCanonicity, Error> {
        let finalized_slot = self
            .canonical_head
            .cached_head()
            .finalized_checkpoint()
            .epoch
            .start_slot(T::EthSpec::slots_per_epoch());
        let slot_is_finalized = state_slot <= finalized_slot;
        let canonical = self
            .state_root_at_slot(state_slot)?
            .map_or(false, |canonical_root| state_root == &canonical_root);
        Ok(FinalizationAndCanonicity {
            slot_is_finalized,
            canonical,
        })
    }

    /// Persists the head tracker and fork choice.
    ///
    /// We do it atomically even though no guarantees need to be made about blocks from
    /// the head tracker also being present in fork choice.
    pub fn persist_head_and_fork_choice(&self) -> Result<(), Error> {
        let mut batch = vec![];

        let _head_timer = metrics::start_timer(&metrics::PERSIST_HEAD);
        batch.push(self.persist_head_in_batch()?);

        let _fork_choice_timer = metrics::start_timer(&metrics::PERSIST_FORK_CHOICE);
        batch.push(self.persist_fork_choice_in_batch()?);

        self.store.hot_db.do_atomically(batch)?;

        Ok(())
    }

    /// Return a `PersistedBeaconChain` without reference to a `BeaconChain`.
    pub fn make_persisted_head(
        genesis_block_root: Hash256,
        head_tracker: &HeadTracker,
    ) -> PersistedBeaconChain {
        PersistedBeaconChain {
            _canonical_head_block_root: DUMMY_CANONICAL_HEAD_BLOCK_ROOT,
            genesis_block_root,
            ssz_head_tracker: head_tracker.to_ssz_container(),
        }
    }

    /// Return a database operation for writing the beacon chain head to disk.
    pub fn persist_head_in_batch(&self) -> Result<KeyValueStoreOp, DBError> {
        Self::persist_head_in_batch_standalone(self.genesis_block_root, &self.head_tracker)
    }

    pub fn persist_head_in_batch_standalone(
        genesis_block_root: Hash256,
        head_tracker: &HeadTracker,
    ) -> Result<KeyValueStoreOp, DBError> {
        Self::make_persisted_head(genesis_block_root, head_tracker)
            .as_kv_store_op(BEACON_CHAIN_DB_KEY)
    }

    /// Load fork choice from disk, returning `None` if it isn't found.
    pub fn load_fork_choice(
        store: BeaconStore<T>,
        reset_payload_statuses: ResetPayloadStatuses,
        spec: &ChainSpec,
        log: &Logger,
    ) -> Result<Option<BeaconForkChoice<T>>, Error> {
        let Some(persisted_fork_choice) =
            store.get_item::<PersistedForkChoice>(&FORK_CHOICE_DB_KEY)?
        else {
            return Ok(None);
        };

        let fc_store =
            BeaconForkChoiceStore::from_persisted(persisted_fork_choice.fork_choice_store, store)?;

        Ok(Some(ForkChoice::from_persisted(
            persisted_fork_choice.fork_choice,
            reset_payload_statuses,
            fc_store,
            spec,
            log,
        )?))
    }

    /// Persists `self.op_pool` to disk.
    ///
    /// ## Notes
    ///
    /// This operation is typically slow and causes a lot of allocations. It should be used
    /// sparingly.
    pub fn persist_op_pool(&self) -> Result<(), Error> {
        let _timer = metrics::start_timer(&metrics::PERSIST_OP_POOL);

        self.store.put_item(
            &OP_POOL_DB_KEY,
            &PersistedOperationPool::from_operation_pool(&self.op_pool),
        )?;

        Ok(())
    }

    /// Persists `self.eth1_chain` and its caches to disk.
    pub fn persist_eth1_cache(&self) -> Result<(), Error> {
        let _timer = metrics::start_timer(&metrics::PERSIST_ETH1_CACHE);

        if let Some(eth1_chain) = self.eth1_chain.as_ref() {
            self.store
                .put_item(&ETH1_CACHE_DB_KEY, &eth1_chain.as_ssz_container())?;
        }

        Ok(())
    }

    pub fn persist_data_availability_checker(&self) -> Result<(), Error> {
        let _timer = metrics::start_timer(&metrics::PERSIST_DATA_AVAILABILITY_CHECKER);
        self.data_availability_checker.persist_all()?;

        Ok(())
    }

    /// Returns the slot _right now_ according to `self.slot_clock`. Returns `Err` if the slot is
    /// unavailable.
    ///
    /// The slot might be unavailable due to an error with the system clock, or if the present time
    /// is before genesis (i.e., a negative slot).
    pub fn slot(&self) -> Result<Slot, Error> {
        self.slot_clock.now().ok_or(Error::UnableToReadSlot)
    }

    /// Returns the epoch _right now_ according to `self.slot_clock`. Returns `Err` if the epoch is
    /// unavailable.
    ///
    /// The epoch might be unavailable due to an error with the system clock, or if the present time
    /// is before genesis (i.e., a negative epoch).
    pub fn epoch(&self) -> Result<Epoch, Error> {
        self.slot()
            .map(|slot| slot.epoch(T::EthSpec::slots_per_epoch()))
    }

    /// Iterates across all `(block_root, slot)` pairs from `start_slot`
    /// to the head of the chain (inclusive).
    ///
    /// ## Notes
    ///
    /// - `slot` always increases by `1`.
    /// - Skipped slots contain the root of the closest prior
    ///     non-skipped slot (identical to the way they are stored in `state.block_roots`).
    /// - Iterator returns `(Hash256, Slot)`.
    ///
    /// Will return a `BlockOutOfRange` error if the requested start slot is before the period of
    /// history for which we have blocks stored. See `get_oldest_block_slot`.
    pub fn forwards_iter_block_roots(
        &self,
        start_slot: Slot,
    ) -> Result<impl Iterator<Item = Result<(Hash256, Slot), Error>> + '_, Error> {
        let oldest_block_slot = self.store.get_oldest_block_slot();
        if start_slot < oldest_block_slot {
            return Err(Error::HistoricalBlockError(
                HistoricalBlockError::BlockOutOfRange {
                    slot: start_slot,
                    oldest_block_slot,
                },
            ));
        }

        let local_head = self.head_snapshot();

        let iter = self.store.forwards_block_roots_iterator(
            start_slot,
            local_head.beacon_state.clone(),
            local_head.beacon_block_root,
        )?;

        Ok(iter.map(|result| result.map_err(Into::into)))
    }

    /// Even more efficient variant of `forwards_iter_block_roots` that will avoid cloning the head
    /// state if it isn't required for the requested range of blocks.
    /// The range [start_slot, end_slot] is inclusive (ie `start_slot <= end_slot`)
    pub fn forwards_iter_block_roots_until(
        &self,
        start_slot: Slot,
        end_slot: Slot,
    ) -> Result<impl Iterator<Item = Result<(Hash256, Slot), Error>> + '_, Error> {
        let oldest_block_slot = self.store.get_oldest_block_slot();
        if start_slot < oldest_block_slot {
            return Err(Error::HistoricalBlockError(
                HistoricalBlockError::BlockOutOfRange {
                    slot: start_slot,
                    oldest_block_slot,
                },
            ));
        }

        self.with_head(move |head| {
            let iter =
                self.store
                    .forwards_block_roots_iterator_until(start_slot, end_slot, || {
                        Ok((head.beacon_state.clone(), head.beacon_block_root))
                    })?;
            Ok(iter
                .map(|result| result.map_err(Into::into))
                .take_while(move |result| {
                    result.as_ref().map_or(true, |(_, slot)| *slot <= end_slot)
                }))
        })
    }

    /// Traverse backwards from `block_root` to find the block roots of its ancestors.
    ///
    /// ## Notes
    ///
    /// - `slot` always decreases by `1`.
    /// - Skipped slots contain the root of the closest prior
    ///     non-skipped slot (identical to the way they are stored in `state.block_roots`) .
    /// - Iterator returns `(Hash256, Slot)`.
    /// - The provided `block_root` is included as the first item in the iterator.
    pub fn rev_iter_block_roots_from(
        &self,
        block_root: Hash256,
    ) -> Result<impl Iterator<Item = Result<(Hash256, Slot), Error>> + '_, Error> {
        let block = self
            .get_blinded_block(&block_root)?
            .ok_or(Error::MissingBeaconBlock(block_root))?;
        let state = self
            .get_state(&block.state_root(), Some(block.slot()))?
            .ok_or_else(|| Error::MissingBeaconState(block.state_root()))?;
        let iter = BlockRootsIterator::owned(&self.store, state);
        Ok(std::iter::once(Ok((block_root, block.slot())))
            .chain(iter)
            .map(|result| result.map_err(|e| e.into())))
    }

    /// Iterates backwards across all `(state_root, slot)` pairs starting from
    /// an arbitrary `BeaconState` to the earliest reachable ancestor (may or may not be genesis).
    ///
    /// ## Notes
    ///
    /// - `slot` always decreases by `1`.
    /// - Iterator returns `(Hash256, Slot)`.
    /// - As this iterator starts at the `head` of the chain (viz., the best block), the first slot
    ///     returned may be earlier than the wall-clock slot.
    pub fn rev_iter_state_roots_from<'a>(
        &'a self,
        state_root: Hash256,
        state: &'a BeaconState<T::EthSpec>,
    ) -> impl Iterator<Item = Result<(Hash256, Slot), Error>> + 'a {
        std::iter::once(Ok((state_root, state.slot())))
            .chain(StateRootsIterator::new(&self.store, state))
            .map(|result| result.map_err(Into::into))
    }

    /// Iterates across all `(state_root, slot)` pairs from `start_slot`
    /// to the head of the chain (inclusive).
    ///
    /// ## Notes
    ///
    /// - `slot` always increases by `1`.
    /// - Iterator returns `(Hash256, Slot)`.
    pub fn forwards_iter_state_roots(
        &self,
        start_slot: Slot,
    ) -> Result<impl Iterator<Item = Result<(Hash256, Slot), Error>> + '_, Error> {
        let local_head = self.head_snapshot();

        let iter = self.store.forwards_state_roots_iterator(
            start_slot,
            local_head.beacon_state_root(),
            local_head.beacon_state.clone(),
        )?;

        Ok(iter.map(|result| result.map_err(Into::into)))
    }

    /// Super-efficient forwards state roots iterator that avoids cloning the head if the state
    /// roots lie entirely within the freezer database.
    ///
    /// The iterator returned will include roots for `start_slot..=end_slot`, i.e.  it
    /// is endpoint inclusive.
    pub fn forwards_iter_state_roots_until(
        &self,
        start_slot: Slot,
        end_slot: Slot,
    ) -> Result<impl Iterator<Item = Result<(Hash256, Slot), Error>> + '_, Error> {
        self.with_head(move |head| {
            let iter =
                self.store
                    .forwards_state_roots_iterator_until(start_slot, end_slot, || {
                        Ok((head.beacon_state.clone(), head.beacon_state_root()))
                    })?;
            Ok(iter
                .map(|result| result.map_err(Into::into))
                .take_while(move |result| {
                    result.as_ref().map_or(true, |(_, slot)| *slot <= end_slot)
                }))
        })
    }

    /// Returns the block at the given slot, if any. Only returns blocks in the canonical chain.
    ///
    /// Use the `skips` parameter to define the behaviour when `request_slot` is a skipped slot.
    ///
    /// ## Errors
    ///
    /// May return a database error.
    pub fn block_at_slot(
        &self,
        request_slot: Slot,
        skips: WhenSlotSkipped,
    ) -> Result<Option<SignedBlindedBeaconBlock<T::EthSpec>>, Error> {
        let root = self.block_root_at_slot(request_slot, skips)?;

        // Only hint the slot if expect a block at this exact slot.
        let slot_hint = match skips {
            WhenSlotSkipped::Prev => None,
            WhenSlotSkipped::None => Some(request_slot),
        };

        if let Some(block_root) = root {
            Ok(self.store.get_blinded_block(&block_root, slot_hint)?)
        } else {
            Ok(None)
        }
    }

    /// Returns the state root at the given slot, if any. Only returns state roots in the canonical chain.
    ///
    /// ## Errors
    ///
    /// May return a database error.
    pub fn state_root_at_slot(&self, request_slot: Slot) -> Result<Option<Hash256>, Error> {
        if request_slot == self.spec.genesis_slot {
            return Ok(Some(self.genesis_state_root));
        } else if request_slot > self.slot()? {
            return Ok(None);
        }

        // Check limits w.r.t historic state bounds.
        let (historic_lower_limit, historic_upper_limit) = self.store.get_historic_state_limits();
        if request_slot > historic_lower_limit && request_slot < historic_upper_limit {
            return Ok(None);
        }

        // Try an optimized path of reading the root directly from the head state.
        let fast_lookup: Option<Hash256> = self.with_head(|head| {
            if head.beacon_block.slot() <= request_slot {
                // Return the head state root if all slots between the request and the head are skipped.
                Ok(Some(head.beacon_state_root()))
            } else if let Ok(root) = head.beacon_state.get_state_root(request_slot) {
                // Return the root if it's easily accessible from the head state.
                Ok(Some(*root))
            } else {
                // Fast lookup is not possible.
                Ok::<_, Error>(None)
            }
        })?;

        if let Some(root) = fast_lookup {
            return Ok(Some(root));
        }

        process_results(
            self.forwards_iter_state_roots_until(request_slot, request_slot)?,
            |mut iter| {
                if let Some((root, slot)) = iter.next() {
                    if slot == request_slot {
                        Ok(Some(root))
                    } else {
                        // Sanity check.
                        Err(Error::InconsistentForwardsIter { request_slot, slot })
                    }
                } else {
                    Ok(None)
                }
            },
        )?
    }

    /// Returns the block root at the given slot, if any. Only returns roots in the canonical chain.
    ///
    /// ## Notes
    ///
    /// - Use the `skips` parameter to define the behaviour when `request_slot` is a skipped slot.
    /// - Returns `Ok(None)` for any slot higher than the current wall-clock slot, or less than
    ///   the oldest known block slot.
    pub fn block_root_at_slot(
        &self,
        request_slot: Slot,
        skips: WhenSlotSkipped,
    ) -> Result<Option<Hash256>, Error> {
        match skips {
            WhenSlotSkipped::None => self.block_root_at_slot_skips_none(request_slot),
            WhenSlotSkipped::Prev => self.block_root_at_slot_skips_prev(request_slot),
        }
        .or_else(|e| match e {
            Error::HistoricalBlockError(_) => Ok(None),
            e => Err(e),
        })
    }

    /// Returns the block root at the given slot, if any. Only returns roots in the canonical chain.
    ///
    /// ## Notes
    ///
    /// - Returns `Ok(None)` if the given `Slot` was skipped.
    /// - Returns `Ok(None)` for any slot higher than the current wall-clock slot.
    ///
    /// ## Errors
    ///
    /// May return a database error.
    fn block_root_at_slot_skips_none(&self, request_slot: Slot) -> Result<Option<Hash256>, Error> {
        if request_slot == self.spec.genesis_slot {
            return Ok(Some(self.genesis_block_root));
        } else if request_slot > self.slot()? {
            return Ok(None);
        }

        let prev_slot = request_slot.saturating_sub(1_u64);

        // Try an optimized path of reading the root directly from the head state.
        let fast_lookup: Option<Option<Hash256>> = self.with_head(|head| {
            let state = &head.beacon_state;

            // Try find the root for the `request_slot`.
            let request_root_opt = match state.slot().cmp(&request_slot) {
                // It's always a skip slot if the head is less than the request slot, return early.
                Ordering::Less => return Ok(Some(None)),
                // The request slot is the head slot.
                Ordering::Equal => Some(head.beacon_block_root),
                // Try find the request slot in the state.
                Ordering::Greater => state.get_block_root(request_slot).ok().copied(),
            };

            if let Some(request_root) = request_root_opt {
                if let Ok(prev_root) = state.get_block_root(prev_slot) {
                    return Ok(Some((*prev_root != request_root).then_some(request_root)));
                }
            }

            // Fast lookup is not possible.
            Ok::<_, Error>(None)
        })?;
        if let Some(root_opt) = fast_lookup {
            return Ok(root_opt);
        }

        if let Some(((prev_root, _), (curr_root, curr_slot))) = process_results(
            self.forwards_iter_block_roots_until(prev_slot, request_slot)?,
            |iter| iter.tuple_windows().next(),
        )? {
            // Sanity check.
            if curr_slot != request_slot {
                return Err(Error::InconsistentForwardsIter {
                    request_slot,
                    slot: curr_slot,
                });
            }
            Ok((curr_root != prev_root).then_some(curr_root))
        } else {
            Ok(None)
        }
    }

    /// Returns the block root at the given slot, if any. Only returns roots in the canonical chain.
    ///
    /// ## Notes
    ///
    /// - Returns the root at the previous non-skipped slot if the given `Slot` was skipped.
    /// - Returns `Ok(None)` for any slot higher than the current wall-clock slot.
    ///
    /// ## Errors
    ///
    /// May return a database error.
    fn block_root_at_slot_skips_prev(&self, request_slot: Slot) -> Result<Option<Hash256>, Error> {
        if request_slot == self.spec.genesis_slot {
            return Ok(Some(self.genesis_block_root));
        } else if request_slot > self.slot()? {
            return Ok(None);
        }

        // Try an optimized path of reading the root directly from the head state.
        let fast_lookup: Option<Hash256> = self.with_head(|head| {
            if head.beacon_block.slot() <= request_slot {
                // Return the head root if all slots between the request and the head are skipped.
                Ok(Some(head.beacon_block_root))
            } else if let Ok(root) = head.beacon_state.get_block_root(request_slot) {
                // Return the root if it's easily accessible from the head state.
                Ok(Some(*root))
            } else {
                // Fast lookup is not possible.
                Ok::<_, Error>(None)
            }
        })?;
        if let Some(root) = fast_lookup {
            return Ok(Some(root));
        }

        process_results(
            self.forwards_iter_block_roots_until(request_slot, request_slot)?,
            |mut iter| {
                if let Some((root, slot)) = iter.next() {
                    if slot == request_slot {
                        Ok(Some(root))
                    } else {
                        // Sanity check.
                        Err(Error::InconsistentForwardsIter { request_slot, slot })
                    }
                } else {
                    Ok(None)
                }
            },
        )?
    }

    /// Returns the block at the given root, if any.
    ///
    /// Will also check the early attester cache for the block. Because of this, there's no
    /// guarantee that a block returned from this function has a `BeaconState` available in
    /// `self.store`. The expected use for this function is *only* for returning blocks requested
    /// from P2P peers.
    ///
    /// ## Errors
    ///
    /// May return a database error.
    pub fn get_blocks_checking_early_attester_cache(
        self: &Arc<Self>,
        block_roots: Vec<Hash256>,
        executor: &TaskExecutor,
    ) -> Result<
        impl Stream<
            Item = (
                Hash256,
                Arc<Result<Option<Arc<SignedBeaconBlock<T::EthSpec>>>, Error>>,
            ),
        >,
        Error,
    > {
        Ok(
            BeaconBlockStreamer::<T>::new(self, CheckEarlyAttesterCache::Yes)?
                .launch_stream(block_roots, executor),
        )
    }

    pub fn get_blocks(
        self: &Arc<Self>,
        block_roots: Vec<Hash256>,
        executor: &TaskExecutor,
    ) -> Result<
        impl Stream<
            Item = (
                Hash256,
                Arc<Result<Option<Arc<SignedBeaconBlock<T::EthSpec>>>, Error>>,
            ),
        >,
        Error,
    > {
        Ok(
            BeaconBlockStreamer::<T>::new(self, CheckEarlyAttesterCache::No)?
                .launch_stream(block_roots, executor),
        )
    }

    pub fn get_blobs_checking_early_attester_cache(
        &self,
        block_root: &Hash256,
    ) -> Result<BlobSidecarList<T::EthSpec>, Error> {
        self.early_attester_cache
            .get_blobs(*block_root)
            .map_or_else(|| self.get_blobs(block_root), Ok)
    }

    /// Returns the block at the given root, if any.
    ///
    /// ## Errors
    ///
    /// May return a database error.
    pub async fn get_block(
        &self,
        block_root: &Hash256,
    ) -> Result<Option<SignedBeaconBlock<T::EthSpec>>, Error> {
        // Load block from database, returning immediately if we have the full block w payload
        // stored.
        let blinded_block = match self.store.try_get_full_block(block_root, None)? {
            Some(DatabaseBlock::Full(block)) => return Ok(Some(block)),
            Some(DatabaseBlock::Blinded(block)) => block,
            None => return Ok(None),
        };
        let fork = blinded_block.fork_name(&self.spec)?;

        // If we only have a blinded block, load the execution payload from the EL.
        let block_message = blinded_block.message();
        let execution_payload_header = block_message
            .execution_payload()
            .map_err(|_| Error::BlockVariantLacksExecutionPayload(*block_root))?
            .to_execution_payload_header();

        let exec_block_hash = execution_payload_header.block_hash();

        let execution_payload = self
            .execution_layer
            .as_ref()
            .ok_or(Error::ExecutionLayerMissing)?
            .get_payload_for_header(&execution_payload_header, fork)
            .await
            .map_err(|e| {
                Error::ExecutionLayerErrorPayloadReconstruction(exec_block_hash, Box::new(e))
            })?
            .ok_or(Error::BlockHashMissingFromExecutionLayer(exec_block_hash))?;

        // Verify payload integrity.
        let header_from_payload = ExecutionPayloadHeader::from(execution_payload.to_ref());
        if header_from_payload != execution_payload_header {
            for txn in execution_payload.transactions() {
                debug!(
                    self.log,
                    "Reconstructed txn";
                    "bytes" => format!("0x{}", hex::encode(&**txn)),
                );
            }

            return Err(Error::InconsistentPayloadReconstructed {
                slot: blinded_block.slot(),
                exec_block_hash,
                canonical_transactions_root: execution_payload_header.transactions_root(),
                reconstructed_transactions_root: header_from_payload.transactions_root(),
            });
        }

        // Add the payload to the block to form a full block.
        blinded_block
            .try_into_full_block(Some(execution_payload))
            .ok_or(Error::AddPayloadLogicError)
            .map(Some)
    }

    /// Returns the blobs at the given root, if any.
    ///
    /// ## Errors
    /// May return a database error.
    pub fn get_blobs(&self, block_root: &Hash256) -> Result<BlobSidecarList<T::EthSpec>, Error> {
        match self.store.get_blobs(block_root)? {
            Some(blobs) => Ok(blobs),
            None => Ok(BlobSidecarList::default()),
        }
    }

    pub fn get_blinded_block(
        &self,
        block_root: &Hash256,
    ) -> Result<Option<SignedBlindedBeaconBlock<T::EthSpec>>, Error> {
        Ok(self.store.get_blinded_block(block_root, None)?)
    }

    /// Returns the state at the given root, if any.
    ///
    /// ## Errors
    ///
    /// May return a database error.
    pub fn get_state(
        &self,
        state_root: &Hash256,
        slot: Option<Slot>,
    ) -> Result<Option<BeaconState<T::EthSpec>>, Error> {
        Ok(self.store.get_state(state_root, slot)?)
    }

    /// Return the sync committee at `slot + 1` from the canonical chain.
    ///
    /// This is useful when dealing with sync committee messages, because messages are signed
    /// and broadcast one slot prior to the slot of the sync committee (which is relevant at
    /// sync committee period boundaries).
    pub fn sync_committee_at_next_slot(
        &self,
        slot: Slot,
    ) -> Result<Arc<SyncCommittee<T::EthSpec>>, Error> {
        let epoch = slot.safe_add(1)?.epoch(T::EthSpec::slots_per_epoch());
        self.sync_committee_at_epoch(epoch)
    }

    /// Return the sync committee at `epoch` from the canonical chain.
    pub fn sync_committee_at_epoch(
        &self,
        epoch: Epoch,
    ) -> Result<Arc<SyncCommittee<T::EthSpec>>, Error> {
        // Try to read a committee from the head. This will work most of the time, but will fail
        // for faraway committees, or if there are skipped slots at the transition to Altair.
        let spec = &self.spec;
        let committee_from_head =
            self.with_head(
                |head| match head.beacon_state.get_built_sync_committee(epoch, spec) {
                    Ok(committee) => Ok(Some(committee.clone())),
                    Err(BeaconStateError::SyncCommitteeNotKnown { .. })
                    | Err(BeaconStateError::IncorrectStateVariant) => Ok(None),
                    Err(e) => Err(Error::from(e)),
                },
            )?;

        if let Some(committee) = committee_from_head {
            Ok(committee)
        } else {
            // Slow path: load a state (or advance the head).
            let sync_committee_period = epoch.sync_committee_period(spec)?;
            let committee = self
                .state_for_sync_committee_period(sync_committee_period)?
                .get_built_sync_committee(epoch, spec)?
                .clone();
            Ok(committee)
        }
    }

    /// Load a state suitable for determining the sync committee for the given period.
    ///
    /// Specifically, the state at the start of the *previous* sync committee period.
    ///
    /// This is sufficient for historical duties, and efficient in the case where the head
    /// is lagging the current period and we need duties for the next period (because we only
    /// have to transition the head to start of the current period).
    ///
    /// We also need to ensure that the load slot is after the Altair fork.
    ///
    /// **WARNING**: the state returned will have dummy state roots. It should only be used
    /// for its sync committees (determining duties, etc).
    pub fn state_for_sync_committee_period(
        &self,
        sync_committee_period: u64,
    ) -> Result<BeaconState<T::EthSpec>, Error> {
        let altair_fork_epoch = self
            .spec
            .altair_fork_epoch
            .ok_or(Error::AltairForkDisabled)?;

        let load_slot = std::cmp::max(
            self.spec.epochs_per_sync_committee_period * sync_committee_period.saturating_sub(1),
            altair_fork_epoch,
        )
        .start_slot(T::EthSpec::slots_per_epoch());

        self.state_at_slot(load_slot, StateSkipConfig::WithoutStateRoots)
    }

    /// Returns the current heads of the `BeaconChain`. For the canonical head, see `Self::head`.
    ///
    /// Returns `(block_root, block_slot)`.
    pub fn heads(&self) -> Vec<(Hash256, Slot)> {
        self.head_tracker.heads()
    }

    pub fn knows_head(&self, block_hash: &SignedBeaconBlockHash) -> bool {
        self.head_tracker.contains_head((*block_hash).into())
    }

    /// Returns the `BeaconState` at the given slot.
    ///
    /// Returns `None` when the state is not found in the database or there is an error skipping
    /// to a future state.
    pub fn state_at_slot(
        &self,
        slot: Slot,
        config: StateSkipConfig,
    ) -> Result<BeaconState<T::EthSpec>, Error> {
        let head_state = self.head_beacon_state_cloned();

        match slot.cmp(&head_state.slot()) {
            Ordering::Equal => Ok(head_state),
            Ordering::Greater => {
                if slot > head_state.slot() + T::EthSpec::slots_per_epoch() {
                    warn!(
                        self.log,
                        "Skipping more than an epoch";
                        "head_slot" => head_state.slot(),
                        "request_slot" => slot
                    )
                }

                let start_slot = head_state.slot();
                let task_start = Instant::now();
                let max_task_runtime = Duration::from_secs(self.spec.seconds_per_slot);

                let head_state_slot = head_state.slot();
                let mut state = head_state;

                let skip_state_root = match config {
                    StateSkipConfig::WithStateRoots => None,
                    StateSkipConfig::WithoutStateRoots => Some(Hash256::zero()),
                };

                while state.slot() < slot {
                    // Do not allow and forward state skip that takes longer than the maximum task duration.
                    //
                    // This is a protection against nodes doing too much work when they're not synced
                    // to a chain.
                    if task_start + max_task_runtime < Instant::now() {
                        return Err(Error::StateSkipTooLarge {
                            start_slot,
                            requested_slot: slot,
                            max_task_runtime,
                        });
                    }

                    // Note: supplying some `state_root` when it is known would be a cheap and easy
                    // optimization.
                    match per_slot_processing(&mut state, skip_state_root, &self.spec) {
                        Ok(_) => (),
                        Err(e) => {
                            warn!(
                                self.log,
                                "Unable to load state at slot";
                                "error" => ?e,
                                "head_slot" => head_state_slot,
                                "requested_slot" => slot
                            );
                            return Err(Error::NoStateForSlot(slot));
                        }
                    };
                }
                Ok(state)
            }
            Ordering::Less => {
                let state_root =
                    process_results(self.forwards_iter_state_roots_until(slot, slot)?, |iter| {
                        iter.take_while(|(_, current_slot)| *current_slot >= slot)
                            .find(|(_, current_slot)| *current_slot == slot)
                            .map(|(root, _slot)| root)
                    })?
                    .ok_or(Error::NoStateForSlot(slot))?;

                Ok(self
                    .get_state(&state_root, Some(slot))?
                    .ok_or(Error::NoStateForSlot(slot))?)
            }
        }
    }

    /// Returns the `BeaconState` the current slot (viz., `self.slot()`).
    ///
    ///  - A reference to the head state (note: this keeps a read lock on the head, try to use
    ///  sparingly).
    ///  - The head state, but with skipped slots (for states later than the head).
    ///
    ///  Returns `None` when there is an error skipping to a future state or the slot clock cannot
    ///  be read.
    pub fn wall_clock_state(&self) -> Result<BeaconState<T::EthSpec>, Error> {
        self.state_at_slot(self.slot()?, StateSkipConfig::WithStateRoots)
    }

    /// Returns the validator index (if any) for the given public key.
    ///
    /// ## Notes
    ///
    /// This query uses the `validator_pubkey_cache` which contains _all_ validators ever seen,
    /// even if those validators aren't included in the head state. It is important to remember
    /// that just because a validator exists here, it doesn't necessarily exist in all
    /// `BeaconStates`.
    ///
    /// ## Errors
    ///
    /// May return an error if acquiring a read-lock on the `validator_pubkey_cache` times out.
    pub fn validator_index(&self, pubkey: &PublicKeyBytes) -> Result<Option<usize>, Error> {
        let pubkey_cache = self.validator_pubkey_cache.read();

        Ok(pubkey_cache.get_index(pubkey))
    }

    /// Return the validator indices of all public keys fetched from an iterator.
    ///
    /// If any public key doesn't belong to a known validator then an error will be returned.
    /// We could consider relaxing this by returning `Vec<Option<usize>>` in future.
    pub fn validator_indices<'a>(
        &self,
        validator_pubkeys: impl Iterator<Item = &'a PublicKeyBytes>,
    ) -> Result<Vec<u64>, Error> {
        let pubkey_cache = self.validator_pubkey_cache.read();

        validator_pubkeys
            .map(|pubkey| {
                pubkey_cache
                    .get_index(pubkey)
                    .map(|id| id as u64)
                    .ok_or(Error::ValidatorPubkeyUnknown(*pubkey))
            })
            .collect()
    }

    /// Returns the validator pubkey (if any) for the given validator index.
    ///
    /// ## Notes
    ///
    /// This query uses the `validator_pubkey_cache` which contains _all_ validators ever seen,
    /// even if those validators aren't included in the head state. It is important to remember
    /// that just because a validator exists here, it doesn't necessarily exist in all
    /// `BeaconStates`.
    ///
    /// ## Errors
    ///
    /// May return an error if acquiring a read-lock on the `validator_pubkey_cache` times out.
    pub fn validator_pubkey(&self, validator_index: usize) -> Result<Option<PublicKey>, Error> {
        let pubkey_cache = self.validator_pubkey_cache.read();

        Ok(pubkey_cache.get(validator_index).cloned())
    }

    /// As per `Self::validator_pubkey`, but returns `PublicKeyBytes`.
    pub fn validator_pubkey_bytes(
        &self,
        validator_index: usize,
    ) -> Result<Option<PublicKeyBytes>, Error> {
        let pubkey_cache = self.validator_pubkey_cache.read();
        Ok(pubkey_cache.get_pubkey_bytes(validator_index).copied())
    }

    /// As per `Self::validator_pubkey_bytes` but will resolve multiple indices at once to avoid
    /// bouncing the read-lock on the pubkey cache.
    ///
    /// Returns a map that may have a length less than `validator_indices.len()` if some indices
    /// were unable to be resolved.
    pub fn validator_pubkey_bytes_many(
        &self,
        validator_indices: &[usize],
    ) -> Result<HashMap<usize, PublicKeyBytes>, Error> {
        let pubkey_cache = self.validator_pubkey_cache.read();

        let mut map = HashMap::with_capacity(validator_indices.len());
        for &validator_index in validator_indices {
            if let Some(pubkey) = pubkey_cache.get_pubkey_bytes(validator_index) {
                map.insert(validator_index, *pubkey);
            }
        }
        Ok(map)
    }

    /// Returns the block canonical root of the current canonical chain at a given slot, starting from the given state.
    ///
    /// Returns `None` if the given slot doesn't exist in the chain.
    pub fn root_at_slot_from_state(
        &self,
        target_slot: Slot,
        beacon_block_root: Hash256,
        state: &BeaconState<T::EthSpec>,
    ) -> Result<Option<Hash256>, Error> {
        let iter = BlockRootsIterator::new(&self.store, state);
        let iter_with_head = std::iter::once(Ok((beacon_block_root, state.slot())))
            .chain(iter)
            .map(|result| result.map_err(|e| e.into()));

        process_results(iter_with_head, |mut iter| {
            iter.find(|(_, slot)| *slot == target_slot)
                .map(|(root, _)| root)
        })
    }

    /// Returns the attestation duties for the given validator indices using the shuffling cache.
    ///
    /// An error may be returned if `head_block_root` is a finalized block, this function is only
    /// designed for operations at the head of the chain.
    ///
    /// The returned `Vec` will have the same length as `validator_indices`, any
    /// non-existing/inactive validators will have `None` values.
    ///
    /// ## Notes
    ///
    /// This function will try to use the shuffling cache to return the value. If the value is not
    /// in the shuffling cache, it will be added. Care should be taken not to wash out the
    /// shuffling cache with historical/useless values.
    pub fn validator_attestation_duties(
        &self,
        validator_indices: &[u64],
        epoch: Epoch,
        head_block_root: Hash256,
    ) -> Result<(Vec<Option<AttestationDuty>>, Hash256, ExecutionStatus), Error> {
        let execution_status = self
            .canonical_head
            .fork_choice_read_lock()
            .get_block_execution_status(&head_block_root)
            .ok_or(Error::AttestationHeadNotInForkChoice(head_block_root))?;

        let (duties, dependent_root) = self.with_committee_cache(
            head_block_root,
            epoch,
            |committee_cache, dependent_root| {
                let duties = validator_indices
                    .iter()
                    .map(|validator_index| {
                        let validator_index = *validator_index as usize;
                        committee_cache.get_attestation_duties(validator_index)
                    })
                    .collect();

                Ok((duties, dependent_root))
            },
        )?;
        Ok((duties, dependent_root, execution_status))
    }

    /// Returns an aggregated `Attestation`, if any, that has a matching `attestation.data`.
    ///
    /// The attestation will be obtained from `self.naive_aggregation_pool`.
    pub fn get_aggregated_attestation(
        &self,
        data: &AttestationData,
    ) -> Result<Option<Attestation<T::EthSpec>>, Error> {
        if let Some(attestation) = self.naive_aggregation_pool.read().get(data) {
            self.filter_optimistic_attestation(attestation)
                .map(Option::Some)
        } else {
            Ok(None)
        }
    }

    /// Returns an aggregated `Attestation`, if any, that has a matching
    /// `attestation.data.tree_hash_root()`.
    ///
    /// The attestation will be obtained from `self.naive_aggregation_pool`.
    pub fn get_aggregated_attestation_by_slot_and_root(
        &self,
        slot: Slot,
        attestation_data_root: &Hash256,
    ) -> Result<Option<Attestation<T::EthSpec>>, Error> {
        if let Some(attestation) = self
            .naive_aggregation_pool
            .read()
            .get_by_slot_and_root(slot, attestation_data_root)
        {
            self.filter_optimistic_attestation(attestation)
                .map(Option::Some)
        } else {
            Ok(None)
        }
    }

    /// Returns `Ok(attestation)` if the supplied `attestation` references a valid
    /// `beacon_block_root`.
    fn filter_optimistic_attestation(
        &self,
        attestation: Attestation<T::EthSpec>,
    ) -> Result<Attestation<T::EthSpec>, Error> {
        let beacon_block_root = attestation.data.beacon_block_root;
        match self
            .canonical_head
            .fork_choice_read_lock()
            .get_block_execution_status(&beacon_block_root)
        {
            // The attestation references a block that is not in fork choice, it must be
            // pre-finalization.
            None => Err(Error::CannotAttestToFinalizedBlock { beacon_block_root }),
            // The attestation references a fully valid `beacon_block_root`.
            Some(execution_status) if execution_status.is_valid_or_irrelevant() => Ok(attestation),
            // The attestation references a block that has not been verified by an EL (i.e. it
            // is optimistic or invalid). Don't return the block, return an error instead.
            Some(execution_status) => Err(Error::HeadBlockNotFullyVerified {
                beacon_block_root,
                execution_status,
            }),
        }
    }

    /// Return an aggregated `SyncCommitteeContribution` matching the given `root`.
    pub fn get_aggregated_sync_committee_contribution(
        &self,
        sync_contribution_data: &SyncContributionData,
    ) -> Result<Option<SyncCommitteeContribution<T::EthSpec>>, Error> {
        if let Some(contribution) = self
            .naive_sync_aggregation_pool
            .read()
            .get(sync_contribution_data)
        {
            self.filter_optimistic_sync_committee_contribution(contribution)
                .map(Option::Some)
        } else {
            Ok(None)
        }
    }

    fn filter_optimistic_sync_committee_contribution(
        &self,
        contribution: SyncCommitteeContribution<T::EthSpec>,
    ) -> Result<SyncCommitteeContribution<T::EthSpec>, Error> {
        let beacon_block_root = contribution.beacon_block_root;
        match self
            .canonical_head
            .fork_choice_read_lock()
            .get_block_execution_status(&beacon_block_root)
        {
            // The contribution references a block that is not in fork choice, it must be
            // pre-finalization.
            None => Err(Error::SyncContributionDataReferencesFinalizedBlock { beacon_block_root }),
            // The contribution references a fully valid `beacon_block_root`.
            Some(execution_status) if execution_status.is_valid_or_irrelevant() => Ok(contribution),
            // The contribution references a block that has not been verified by an EL (i.e. it
            // is optimistic or invalid). Don't return the block, return an error instead.
            Some(execution_status) => Err(Error::HeadBlockNotFullyVerified {
                beacon_block_root,
                execution_status,
            }),
        }
    }

    /// Produce an unaggregated `Attestation` that is valid for the given `slot` and `index`.
    ///
    /// The produced `Attestation` will not be valid until it has been signed by exactly one
    /// validator that is in the committee for `slot` and `index` in the canonical chain.
    ///
    /// Always attests to the canonical chain.
    ///
    /// ## Errors
    ///
    /// May return an error if the `request_slot` is too far behind the head state.
    pub fn produce_unaggregated_attestation(
        &self,
        request_slot: Slot,
        request_index: CommitteeIndex,
    ) -> Result<Attestation<T::EthSpec>, Error> {
        let _total_timer = metrics::start_timer(&metrics::ATTESTATION_PRODUCTION_SECONDS);

        // The early attester cache will return `Some(attestation)` in the scenario where there is a
        // block being imported that will become the head block, but that block has not yet been
        // inserted into the database and set as `self.canonical_head`.
        //
        // In effect, the early attester cache prevents slow database IO from causing missed
        // head/target votes.
        //
        // The early attester cache should never contain an optimistically imported block.
        match self
            .early_attester_cache
            .try_attest(request_slot, request_index, &self.spec)
        {
            // The cache matched this request, return the value.
            Ok(Some(attestation)) => return Ok(attestation),
            // The cache did not match this request, proceed with the rest of this function.
            Ok(None) => (),
            // The cache returned an error. Log the error and proceed with the rest of this
            // function.
            Err(e) => warn!(
                self.log,
                "Early attester cache failed";
                "error" => ?e
            ),
        }

        let slots_per_epoch = T::EthSpec::slots_per_epoch();
        let request_epoch = request_slot.epoch(slots_per_epoch);

        /*
         * Phase 1/2:
         *
         * Take a short-lived read-lock on the head and copy the necessary information from it.
         *
         * It is important that this first phase is as quick as possible; creating contention for
         * the head-lock is not desirable.
         */

        let head_state_slot;
        let beacon_block_root;
        let beacon_state_root;
        let target;
        let current_epoch_attesting_info: Option<(Checkpoint, usize)>;
        let attester_cache_key;
        let head_timer = metrics::start_timer(&metrics::ATTESTATION_PRODUCTION_HEAD_SCRAPE_SECONDS);
        // The following braces are to prevent the `cached_head` Arc from being held for longer than
        // required. It also helps reduce the diff for a very large PR (#3244).
        {
            let head = self.head_snapshot();
            let head_state = &head.beacon_state;
            head_state_slot = head_state.slot();

            // There is no value in producing an attestation to a block that is pre-finalization and
            // it is likely to cause expensive and pointless reads to the freezer database. Exit
            // early if this is the case.
            let finalized_slot = head_state
                .finalized_checkpoint()
                .epoch
                .start_slot(slots_per_epoch);
            if request_slot < finalized_slot {
                return Err(Error::AttestingToFinalizedSlot {
                    finalized_slot,
                    request_slot,
                });
            }

            // This function will eventually fail when trying to access a slot which is
            // out-of-bounds of `state.block_roots`. This explicit error is intended to provide a
            // clearer message to the user than an ambiguous `SlotOutOfBounds` error.
            let slots_per_historical_root = T::EthSpec::slots_per_historical_root() as u64;
            let lowest_permissible_slot =
                head_state.slot().saturating_sub(slots_per_historical_root);
            if request_slot < lowest_permissible_slot {
                return Err(Error::AttestingToAncientSlot {
                    lowest_permissible_slot,
                    request_slot,
                });
            }

            if request_slot >= head_state.slot() {
                // When attesting to the head slot or later, always use the head of the chain.
                beacon_block_root = head.beacon_block_root;
                beacon_state_root = head.beacon_state_root();
            } else {
                // Permit attesting to slots *prior* to the current head. This is desirable when
                // the VC and BN are out-of-sync due to time issues or overloading.
                beacon_block_root = *head_state.get_block_root(request_slot)?;
                beacon_state_root = *head_state.get_state_root(request_slot)?;
            };

            let target_slot = request_epoch.start_slot(T::EthSpec::slots_per_epoch());
            let target_root = if head_state.slot() <= target_slot {
                // If the state is earlier than the target slot then the target *must* be the head
                // block root.
                beacon_block_root
            } else {
                *head_state.get_block_root(target_slot)?
            };
            target = Checkpoint {
                epoch: request_epoch,
                root: target_root,
            };

            current_epoch_attesting_info = if head_state.current_epoch() == request_epoch {
                // When the head state is in the same epoch as the request, all the information
                // required to attest is available on the head state.
                Some((
                    head_state.current_justified_checkpoint(),
                    head_state
                        .get_beacon_committee(request_slot, request_index)?
                        .committee
                        .len(),
                ))
            } else {
                // If the head state is in a *different* epoch to the request, more work is required
                // to determine the justified checkpoint and committee length.
                None
            };

            // Determine the key for `self.attester_cache`, in case it is required later in this
            // routine.
            attester_cache_key =
                AttesterCacheKey::new(request_epoch, head_state, beacon_block_root)?;
        }
        drop(head_timer);

        // Only attest to a block if it is fully verified (i.e. not optimistic or invalid).
        match self
            .canonical_head
            .fork_choice_read_lock()
            .get_block_execution_status(&beacon_block_root)
        {
            Some(execution_status) if execution_status.is_valid_or_irrelevant() => (),
            Some(execution_status) => {
                return Err(Error::HeadBlockNotFullyVerified {
                    beacon_block_root,
                    execution_status,
                })
            }
            None => return Err(Error::HeadMissingFromForkChoice(beacon_block_root)),
        };

        /*
         *  Phase 2/2:
         *
         *  If the justified checkpoint and committee length from the head are suitable for this
         *  attestation, use them. If not, try the attester cache. If the cache misses, load a state
         *  from disk and prime the cache with it.
         */

        let cache_timer =
            metrics::start_timer(&metrics::ATTESTATION_PRODUCTION_CACHE_INTERACTION_SECONDS);
        let (justified_checkpoint, committee_len) =
            if let Some((justified_checkpoint, committee_len)) = current_epoch_attesting_info {
                // The head state is in the same epoch as the attestation, so there is no more
                // required information.
                (justified_checkpoint, committee_len)
            } else if let Some(cached_values) = self.attester_cache.get::<T::EthSpec>(
                &attester_cache_key,
                request_slot,
                request_index,
                &self.spec,
            )? {
                // The suitable values were already cached. Return them.
                cached_values
            } else {
                debug!(
                    self.log,
                    "Attester cache miss";
                    "beacon_block_root" => ?beacon_block_root,
                    "head_state_slot" => %head_state_slot,
                    "request_slot" => %request_slot,
                );

                // Neither the head state, nor the attester cache was able to produce the required
                // information to attest in this epoch. So, load a `BeaconState` from disk and use
                // it to fulfil the request (and prime the cache to avoid this next time).
                let _cache_build_timer =
                    metrics::start_timer(&metrics::ATTESTATION_PRODUCTION_CACHE_PRIME_SECONDS);
                self.attester_cache.load_and_cache_state(
                    beacon_state_root,
                    attester_cache_key,
                    request_slot,
                    request_index,
                    self,
                )?
            };
        drop(cache_timer);

        Ok(Attestation {
            aggregation_bits: BitList::with_capacity(committee_len)?,
            data: AttestationData {
                slot: request_slot,
                index: request_index,
                beacon_block_root,
                source: justified_checkpoint,
                target,
            },
            signature: AggregateSignature::empty(),
        })
    }

    /// Performs the same validation as `Self::verify_unaggregated_attestation_for_gossip`, but for
    /// multiple attestations using batch BLS verification. Batch verification can provide
    /// significant CPU-time savings compared to individual verification.
    pub fn batch_verify_unaggregated_attestations_for_gossip<'a, I>(
        &self,
        attestations: I,
    ) -> Result<
        Vec<Result<VerifiedUnaggregatedAttestation<'a, T>, AttestationError>>,
        AttestationError,
    >
    where
        I: Iterator<Item = (&'a Attestation<T::EthSpec>, Option<SubnetId>)> + ExactSizeIterator,
    {
        batch_verify_unaggregated_attestations(attestations, self)
    }

    /// Accepts some `Attestation` from the network and attempts to verify it, returning `Ok(_)` if
    /// it is valid to be (re)broadcast on the gossip network.
    ///
    /// The attestation must be "unaggregated", that is it must have exactly one
    /// aggregation bit set.
    pub fn verify_unaggregated_attestation_for_gossip<'a>(
        &self,
        unaggregated_attestation: &'a Attestation<T::EthSpec>,
        subnet_id: Option<SubnetId>,
    ) -> Result<VerifiedUnaggregatedAttestation<'a, T>, AttestationError> {
        metrics::inc_counter(&metrics::UNAGGREGATED_ATTESTATION_PROCESSING_REQUESTS);
        let _timer =
            metrics::start_timer(&metrics::UNAGGREGATED_ATTESTATION_GOSSIP_VERIFICATION_TIMES);

        VerifiedUnaggregatedAttestation::verify(unaggregated_attestation, subnet_id, self).map(
            |v| {
                // This method is called for API and gossip attestations, so this covers all unaggregated attestation events
                if let Some(event_handler) = self.event_handler.as_ref() {
                    if event_handler.has_attestation_subscribers() {
                        event_handler
                            .register(EventKind::Attestation(Box::new(v.attestation().clone())));
                    }
                }
                metrics::inc_counter(&metrics::UNAGGREGATED_ATTESTATION_PROCESSING_SUCCESSES);
                v
            },
        )
    }

    /// Performs the same validation as `Self::verify_aggregated_attestation_for_gossip`, but for
    /// multiple attestations using batch BLS verification. Batch verification can provide
    /// significant CPU-time savings compared to individual verification.
    pub fn batch_verify_aggregated_attestations_for_gossip<'a, I>(
        &self,
        aggregates: I,
    ) -> Result<Vec<Result<VerifiedAggregatedAttestation<'a, T>, AttestationError>>, AttestationError>
    where
        I: Iterator<Item = &'a SignedAggregateAndProof<T::EthSpec>> + ExactSizeIterator,
    {
        batch_verify_aggregated_attestations(aggregates, self)
    }

    /// Accepts some `SignedAggregateAndProof` from the network and attempts to verify it,
    /// returning `Ok(_)` if it is valid to be (re)broadcast on the gossip network.
    pub fn verify_aggregated_attestation_for_gossip<'a>(
        &self,
        signed_aggregate: &'a SignedAggregateAndProof<T::EthSpec>,
    ) -> Result<VerifiedAggregatedAttestation<'a, T>, AttestationError> {
        metrics::inc_counter(&metrics::AGGREGATED_ATTESTATION_PROCESSING_REQUESTS);
        let _timer =
            metrics::start_timer(&metrics::AGGREGATED_ATTESTATION_GOSSIP_VERIFICATION_TIMES);

        VerifiedAggregatedAttestation::verify(signed_aggregate, self).map(|v| {
            // This method is called for API and gossip attestations, so this covers all aggregated attestation events
            if let Some(event_handler) = self.event_handler.as_ref() {
                if event_handler.has_attestation_subscribers() {
                    event_handler
                        .register(EventKind::Attestation(Box::new(v.attestation().clone())));
                }
            }
            metrics::inc_counter(&metrics::AGGREGATED_ATTESTATION_PROCESSING_SUCCESSES);
            v
        })
    }

    /// Accepts some `SyncCommitteeMessage` from the network and attempts to verify it, returning `Ok(_)` if
    /// it is valid to be (re)broadcast on the gossip network.
    pub fn verify_sync_committee_message_for_gossip(
        &self,
        sync_message: SyncCommitteeMessage,
        subnet_id: SyncSubnetId,
    ) -> Result<VerifiedSyncCommitteeMessage, SyncCommitteeError> {
        metrics::inc_counter(&metrics::SYNC_MESSAGE_PROCESSING_REQUESTS);
        let _timer = metrics::start_timer(&metrics::SYNC_MESSAGE_GOSSIP_VERIFICATION_TIMES);

        VerifiedSyncCommitteeMessage::verify(sync_message, subnet_id, self).map(|v| {
            metrics::inc_counter(&metrics::SYNC_MESSAGE_PROCESSING_SUCCESSES);
            v
        })
    }

    /// Accepts some `SignedContributionAndProof` from the network and attempts to verify it,
    /// returning `Ok(_)` if it is valid to be (re)broadcast on the gossip network.
    pub fn verify_sync_contribution_for_gossip(
        &self,
        sync_contribution: SignedContributionAndProof<T::EthSpec>,
    ) -> Result<VerifiedSyncContribution<T>, SyncCommitteeError> {
        metrics::inc_counter(&metrics::SYNC_CONTRIBUTION_PROCESSING_REQUESTS);
        let _timer = metrics::start_timer(&metrics::SYNC_CONTRIBUTION_GOSSIP_VERIFICATION_TIMES);
        VerifiedSyncContribution::verify(sync_contribution, self).map(|v| {
            if let Some(event_handler) = self.event_handler.as_ref() {
                if event_handler.has_contribution_subscribers() {
                    event_handler.register(EventKind::ContributionAndProof(Box::new(
                        v.aggregate().clone(),
                    )));
                }
            }
            metrics::inc_counter(&metrics::SYNC_CONTRIBUTION_PROCESSING_SUCCESSES);
            v
        })
    }

    /// Accepts some 'LightClientFinalityUpdate' from the network and attempts to verify it
    pub fn verify_finality_update_for_gossip(
        self: &Arc<Self>,
        light_client_finality_update: LightClientFinalityUpdate<T::EthSpec>,
        seen_timestamp: Duration,
    ) -> Result<VerifiedLightClientFinalityUpdate<T>, LightClientFinalityUpdateError> {
        VerifiedLightClientFinalityUpdate::verify(
            light_client_finality_update,
            self,
            seen_timestamp,
        )
        .map(|v| {
            metrics::inc_counter(&metrics::FINALITY_UPDATE_PROCESSING_SUCCESSES);
            v
        })
    }

    pub fn verify_blob_sidecar_for_gossip(
        self: &Arc<Self>,
        blob_sidecar: SignedBlobSidecar<T::EthSpec>,
        subnet_id: u64,
    ) -> Result<GossipVerifiedBlob<T>, GossipBlobError<T::EthSpec>> {
        metrics::inc_counter(&metrics::BLOBS_SIDECAR_PROCESSING_REQUESTS);
        let _timer = metrics::start_timer(&metrics::BLOBS_SIDECAR_GOSSIP_VERIFICATION_TIMES);
        blob_verification::validate_blob_sidecar_for_gossip(blob_sidecar, subnet_id, self).map(
            |v| {
                metrics::inc_counter(&metrics::BLOBS_SIDECAR_PROCESSING_SUCCESSES);
                v
            },
        )
    }

    /// Accepts some 'LightClientOptimisticUpdate' from the network and attempts to verify it
    pub fn verify_optimistic_update_for_gossip(
        self: &Arc<Self>,
        light_client_optimistic_update: LightClientOptimisticUpdate<T::EthSpec>,
        seen_timestamp: Duration,
    ) -> Result<VerifiedLightClientOptimisticUpdate<T>, LightClientOptimisticUpdateError> {
        VerifiedLightClientOptimisticUpdate::verify(
            light_client_optimistic_update,
            self,
            seen_timestamp,
        )
        .map(|v| {
            metrics::inc_counter(&metrics::OPTIMISTIC_UPDATE_PROCESSING_SUCCESSES);
            v
        })
    }

    /// Accepts some attestation-type object and attempts to verify it in the context of fork
    /// choice. If it is valid it is applied to `self.fork_choice`.
    ///
    /// Common items that implement `VerifiedAttestation`:
    ///
    /// - `VerifiedUnaggregatedAttestation`
    /// - `VerifiedAggregatedAttestation`
    pub fn apply_attestation_to_fork_choice(
        &self,
        verified: &impl VerifiedAttestation<T>,
    ) -> Result<(), Error> {
        let _timer = metrics::start_timer(&metrics::FORK_CHOICE_PROCESS_ATTESTATION_TIMES);

        self.canonical_head
            .fork_choice_write_lock()
            .on_attestation(
                self.slot()?,
                verified.indexed_attestation(),
                AttestationFromBlock::False,
            )
            .map_err(Into::into)
    }

    /// Accepts an `VerifiedUnaggregatedAttestation` and attempts to apply it to the "naive
    /// aggregation pool".
    ///
    /// The naive aggregation pool is used by local validators to produce
    /// `SignedAggregateAndProof`.
    ///
    /// If the attestation is too old (low slot) to be included in the pool it is simply dropped
    /// and no error is returned.
    pub fn add_to_naive_aggregation_pool(
        &self,
        unaggregated_attestation: &impl VerifiedAttestation<T>,
    ) -> Result<(), AttestationError> {
        let _timer = metrics::start_timer(&metrics::ATTESTATION_PROCESSING_APPLY_TO_AGG_POOL);

        let attestation = unaggregated_attestation.attestation();

        match self.naive_aggregation_pool.write().insert(attestation) {
            Ok(outcome) => trace!(
                self.log,
                "Stored unaggregated attestation";
                "outcome" => ?outcome,
                "index" => attestation.data.index,
                "slot" => attestation.data.slot.as_u64(),
            ),
            Err(NaiveAggregationError::SlotTooLow {
                slot,
                lowest_permissible_slot,
            }) => {
                trace!(
                    self.log,
                    "Refused to store unaggregated attestation";
                    "lowest_permissible_slot" => lowest_permissible_slot.as_u64(),
                    "slot" => slot.as_u64(),
                );
            }
            Err(e) => {
                error!(
                        self.log,
                        "Failed to store unaggregated attestation";
                        "error" => ?e,
                        "index" => attestation.data.index,
                        "slot" => attestation.data.slot.as_u64(),
                );
                return Err(Error::from(e).into());
            }
        };

        Ok(())
    }

    /// Accepts a `VerifiedSyncCommitteeMessage` and attempts to apply it to the "naive
    /// aggregation pool".
    ///
    /// The naive aggregation pool is used by local validators to produce
    /// `SignedContributionAndProof`.
    ///
    /// If the sync message is too old (low slot) to be included in the pool it is simply dropped
    /// and no error is returned.
    pub fn add_to_naive_sync_aggregation_pool(
        &self,
        verified_sync_committee_message: VerifiedSyncCommitteeMessage,
    ) -> Result<VerifiedSyncCommitteeMessage, SyncCommitteeError> {
        let sync_message = verified_sync_committee_message.sync_message();
        let positions_by_subnet_id: &HashMap<SyncSubnetId, Vec<usize>> =
            verified_sync_committee_message.subnet_positions();
        for (subnet_id, positions) in positions_by_subnet_id.iter() {
            for position in positions {
                let _timer =
                    metrics::start_timer(&metrics::SYNC_CONTRIBUTION_PROCESSING_APPLY_TO_AGG_POOL);
                let contribution = SyncCommitteeContribution::from_message(
                    sync_message,
                    subnet_id.into(),
                    *position,
                )?;

                match self
                    .naive_sync_aggregation_pool
                    .write()
                    .insert(&contribution)
                {
                    Ok(outcome) => trace!(
                        self.log,
                        "Stored unaggregated sync committee message";
                        "outcome" => ?outcome,
                        "index" => sync_message.validator_index,
                        "slot" => sync_message.slot.as_u64(),
                    ),
                    Err(NaiveAggregationError::SlotTooLow {
                        slot,
                        lowest_permissible_slot,
                    }) => {
                        trace!(
                            self.log,
                            "Refused to store unaggregated sync committee message";
                            "lowest_permissible_slot" => lowest_permissible_slot.as_u64(),
                            "slot" => slot.as_u64(),
                        );
                    }
                    Err(e) => {
                        error!(
                                self.log,
                                "Failed to store unaggregated sync committee message";
                                "error" => ?e,
                                "index" => sync_message.validator_index,
                                "slot" => sync_message.slot.as_u64(),
                        );
                        return Err(Error::from(e).into());
                    }
                };
            }
        }
        Ok(verified_sync_committee_message)
    }

    /// Accepts a `VerifiedAttestation` and attempts to apply it to `self.op_pool`.
    ///
    /// The op pool is used by local block producers to pack blocks with operations.
    pub fn add_to_block_inclusion_pool<A>(
        &self,
        verified_attestation: A,
    ) -> Result<(), AttestationError>
    where
        A: VerifiedAttestation<T>,
    {
        let _timer = metrics::start_timer(&metrics::ATTESTATION_PROCESSING_APPLY_TO_OP_POOL);

        // If there's no eth1 chain then it's impossible to produce blocks and therefore
        // useless to put things in the op pool.
        if self.eth1_chain.is_some() {
            let (attestation, attesting_indices) =
                verified_attestation.into_attestation_and_indices();
            self.op_pool
                .insert_attestation(attestation, attesting_indices)
                .map_err(Error::from)?;
        }

        Ok(())
    }

    /// Accepts a `VerifiedSyncContribution` and attempts to apply it to `self.op_pool`.
    ///
    /// The op pool is used by local block producers to pack blocks with operations.
    pub fn add_contribution_to_block_inclusion_pool(
        &self,
        contribution: VerifiedSyncContribution<T>,
    ) -> Result<(), SyncCommitteeError> {
        let _timer = metrics::start_timer(&metrics::SYNC_CONTRIBUTION_PROCESSING_APPLY_TO_OP_POOL);

        // If there's no eth1 chain then it's impossible to produce blocks and therefore
        // useless to put things in the op pool.
        if self.eth1_chain.is_some() {
            self.op_pool
                .insert_sync_contribution(contribution.contribution())
                .map_err(Error::from)?;
        }

        Ok(())
    }

    /// Filter an attestation from the op pool for shuffling compatibility.
    ///
    /// Use the provided `filter_cache` map to memoize results.
    pub fn filter_op_pool_attestation(
        &self,
        filter_cache: &mut HashMap<(Hash256, Epoch), bool>,
        att: &AttestationRef<T::EthSpec>,
        state: &BeaconState<T::EthSpec>,
    ) -> bool {
        *filter_cache
            .entry((att.data.beacon_block_root, att.checkpoint.target_epoch))
            .or_insert_with(|| {
                self.shuffling_is_compatible(
                    &att.data.beacon_block_root,
                    att.checkpoint.target_epoch,
                    state,
                )
            })
    }

    /// Check that the shuffling at `block_root` is equal to one of the shufflings of `state`.
    ///
    /// The `target_epoch` argument determines which shuffling to check compatibility with, it
    /// should be equal to the current or previous epoch of `state`, or else `false` will be
    /// returned.
    ///
    /// The compatibility check is designed to be fast: we check that the block that
    /// determined the RANDAO mix for the `target_epoch` matches the ancestor of the block
    /// identified by `block_root` (at that slot).
    pub fn shuffling_is_compatible(
        &self,
        block_root: &Hash256,
        target_epoch: Epoch,
        state: &BeaconState<T::EthSpec>,
    ) -> bool {
        self.shuffling_is_compatible_result(block_root, target_epoch, state)
            .unwrap_or_else(|e| {
                debug!(
                    self.log,
                    "Skipping attestation with incompatible shuffling";
                    "block_root" => ?block_root,
                    "target_epoch" => target_epoch,
                    "reason" => ?e,
                );
                false
            })
    }

    fn shuffling_is_compatible_result(
        &self,
        block_root: &Hash256,
        target_epoch: Epoch,
        state: &BeaconState<T::EthSpec>,
    ) -> Result<bool, Error> {
        // Compute the shuffling ID for the head state in the `target_epoch`.
        let relative_epoch = RelativeEpoch::from_epoch(state.current_epoch(), target_epoch)
            .map_err(|e| Error::BeaconStateError(e.into()))?;
        let head_shuffling_id =
            AttestationShufflingId::new(self.genesis_block_root, state, relative_epoch)?;

        // Load the block's shuffling ID from fork choice. We use the variant of `get_block` that
        // checks descent from the finalized block, so there's one case where we'll spuriously
        // return `false`: where an attestation for the previous epoch nominates the pivot block
        // which is the parent block of the finalized block. Such attestations are not useful, so
        // this doesn't matter.
        let fork_choice_lock = self.canonical_head.fork_choice_read_lock();
        let block = fork_choice_lock
            .get_block(block_root)
            .ok_or(Error::AttestationHeadNotInForkChoice(*block_root))?;
        drop(fork_choice_lock);

        let block_shuffling_id = if target_epoch == block.current_epoch_shuffling_id.shuffling_epoch
        {
            block.current_epoch_shuffling_id
        } else if target_epoch == block.next_epoch_shuffling_id.shuffling_epoch {
            block.next_epoch_shuffling_id
        } else if target_epoch > block.next_epoch_shuffling_id.shuffling_epoch {
            AttestationShufflingId {
                shuffling_epoch: target_epoch,
                shuffling_decision_block: *block_root,
            }
        } else {
            debug!(
                self.log,
                "Skipping attestation with incompatible shuffling";
                "block_root" => ?block_root,
                "target_epoch" => target_epoch,
                "reason" => "target epoch less than block epoch"
            );
            return Ok(false);
        };

        if head_shuffling_id == block_shuffling_id {
            Ok(true)
        } else {
            debug!(
                self.log,
                "Skipping attestation with incompatible shuffling";
                "block_root" => ?block_root,
                "target_epoch" => target_epoch,
                "head_shuffling_id" => ?head_shuffling_id,
                "block_shuffling_id" => ?block_shuffling_id,
            );
            Ok(false)
        }
    }

    /// Verify a voluntary exit before allowing it to propagate on the gossip network.
    pub fn verify_voluntary_exit_for_gossip(
        &self,
        exit: SignedVoluntaryExit,
    ) -> Result<ObservationOutcome<SignedVoluntaryExit, T::EthSpec>, Error> {
        let head_snapshot = self.head().snapshot;
        let head_state = &head_snapshot.beacon_state;
        let wall_clock_epoch = self.epoch()?;

        Ok(self
            .observed_voluntary_exits
            .lock()
            .verify_and_observe_at(exit, wall_clock_epoch, head_state, &self.spec)
            .map(|exit| {
                // this method is called for both API and gossip exits, so this covers all exit events
                if let Some(event_handler) = self.event_handler.as_ref() {
                    if event_handler.has_exit_subscribers() {
                        if let ObservationOutcome::New(exit) = exit.clone() {
                            event_handler.register(EventKind::VoluntaryExit(exit.into_inner()));
                        }
                    }
                }
                exit
            })?)
    }

    /// Accept a pre-verified exit and queue it for inclusion in an appropriate block.
    pub fn import_voluntary_exit(&self, exit: SigVerifiedOp<SignedVoluntaryExit, T::EthSpec>) {
        if self.eth1_chain.is_some() {
            self.op_pool.insert_voluntary_exit(exit)
        }
    }

    /// Verify a proposer slashing before allowing it to propagate on the gossip network.
    pub fn verify_proposer_slashing_for_gossip(
        &self,
        proposer_slashing: ProposerSlashing,
    ) -> Result<ObservationOutcome<ProposerSlashing, T::EthSpec>, Error> {
        let wall_clock_state = self.wall_clock_state()?;
        Ok(self.observed_proposer_slashings.lock().verify_and_observe(
            proposer_slashing,
            &wall_clock_state,
            &self.spec,
        )?)
    }

    /// Accept some proposer slashing and queue it for inclusion in an appropriate block.
    pub fn import_proposer_slashing(
        &self,
        proposer_slashing: SigVerifiedOp<ProposerSlashing, T::EthSpec>,
    ) {
        if self.eth1_chain.is_some() {
            self.op_pool.insert_proposer_slashing(proposer_slashing)
        }
    }

    /// Verify an attester slashing before allowing it to propagate on the gossip network.
    pub fn verify_attester_slashing_for_gossip(
        &self,
        attester_slashing: AttesterSlashing<T::EthSpec>,
    ) -> Result<ObservationOutcome<AttesterSlashing<T::EthSpec>, T::EthSpec>, Error> {
        let wall_clock_state = self.wall_clock_state()?;
        Ok(self.observed_attester_slashings.lock().verify_and_observe(
            attester_slashing,
            &wall_clock_state,
            &self.spec,
        )?)
    }

    /// Accept a verified attester slashing and:
    ///
    /// 1. Apply it to fork choice.
    /// 2. Add it to the op pool.
    pub fn import_attester_slashing(
        &self,
        attester_slashing: SigVerifiedOp<AttesterSlashing<T::EthSpec>, T::EthSpec>,
    ) {
        // Add to fork choice.
        self.canonical_head
            .fork_choice_write_lock()
            .on_attester_slashing(attester_slashing.as_inner());

        // Add to the op pool (if we have the ability to propose blocks).
        if self.eth1_chain.is_some() {
            self.op_pool.insert_attester_slashing(attester_slashing)
        }
    }

    /// Verify a signed BLS to execution change before allowing it to propagate on the gossip network.
    pub fn verify_bls_to_execution_change_for_http_api(
        &self,
        bls_to_execution_change: SignedBlsToExecutionChange,
    ) -> Result<ObservationOutcome<SignedBlsToExecutionChange, T::EthSpec>, Error> {
        // Before checking the gossip duplicate filter, check that no prior change is already
        // in our op pool. Ignore these messages: do not gossip, do not try to override the pool.
        match self
            .op_pool
            .bls_to_execution_change_in_pool_equals(&bls_to_execution_change)
        {
            Some(true) => return Ok(ObservationOutcome::AlreadyKnown),
            Some(false) => return Err(Error::BlsToExecutionConflictsWithPool),
            None => (),
        }

        // Use the head state to save advancing to the wall-clock slot unnecessarily. The message is
        // signed with respect to the genesis fork version, and the slot check for gossip is applied
        // separately. This `Arc` clone of the head is nice and cheap.
        let head_snapshot = self.head().snapshot;
        let head_state = &head_snapshot.beacon_state;

        Ok(self
            .observed_bls_to_execution_changes
            .lock()
            .verify_and_observe(bls_to_execution_change, head_state, &self.spec)?)
    }

    /// Verify a signed BLS to execution change before allowing it to propagate on the gossip network.
    pub fn verify_bls_to_execution_change_for_gossip(
        &self,
        bls_to_execution_change: SignedBlsToExecutionChange,
    ) -> Result<ObservationOutcome<SignedBlsToExecutionChange, T::EthSpec>, Error> {
        // Ignore BLS to execution changes on gossip prior to Capella.
        if !self.current_slot_is_post_capella()? {
            return Err(Error::BlsToExecutionPriorToCapella);
        }
        self.verify_bls_to_execution_change_for_http_api(bls_to_execution_change)
            .or_else(|e| {
                // On gossip treat conflicts the same as duplicates [IGNORE].
                match e {
                    Error::BlsToExecutionConflictsWithPool => Ok(ObservationOutcome::AlreadyKnown),
                    e => Err(e),
                }
            })
    }

    /// Check if the current slot is greater than or equal to the Capella fork epoch.
    pub fn current_slot_is_post_capella(&self) -> Result<bool, Error> {
        let current_fork = self.spec.fork_name_at_slot::<T::EthSpec>(self.slot()?);
        if let ForkName::Base | ForkName::Altair | ForkName::Merge = current_fork {
            Ok(false)
        } else {
            Ok(true)
        }
    }

    /// Import a BLS to execution change to the op pool.
    ///
    /// Return `true` if the change was added to the pool.
    pub fn import_bls_to_execution_change(
        &self,
        bls_to_execution_change: SigVerifiedOp<SignedBlsToExecutionChange, T::EthSpec>,
        received_pre_capella: ReceivedPreCapella,
    ) -> bool {
        if self.eth1_chain.is_some() {
            self.op_pool
                .insert_bls_to_execution_change(bls_to_execution_change, received_pre_capella)
        } else {
            false
        }
    }

    /// Attempt to obtain sync committee duties from the head.
    pub fn sync_committee_duties_from_head(
        &self,
        epoch: Epoch,
        validator_indices: &[u64],
    ) -> Result<Vec<Option<SyncDuty>>, Error> {
        self.with_head(move |head| {
            head.beacon_state
                .get_sync_committee_duties(epoch, validator_indices, &self.spec)
                .map_err(Error::SyncDutiesError)
        })
    }

    /// A convenience method for spawning a blocking task. It maps an `Option` and
    /// `tokio::JoinError` into a single `BeaconChainError`.
    pub(crate) async fn spawn_blocking_handle<F, R>(
        &self,
        task: F,
        name: &'static str,
    ) -> Result<R, Error>
    where
        F: FnOnce() -> R + Send + 'static,
        R: Send + 'static,
    {
        let handle = self
            .task_executor
            .spawn_blocking_handle(task, name)
            .ok_or(Error::RuntimeShutdown)?;

        handle.await.map_err(Error::TokioJoin)
    }

    /// Accepts a `chain_segment` and filters out any uninteresting blocks (e.g., pre-finalization
    /// or already-known).
    ///
    /// This method is potentially long-running and should not run on the core executor.
    pub fn filter_chain_segment(
        self: &Arc<Self>,
        chain_segment: Vec<RpcBlock<T::EthSpec>>,
    ) -> Result<Vec<HashBlockTuple<T::EthSpec>>, ChainSegmentResult<T::EthSpec>> {
        // This function will never import any blocks.
        let imported_blocks = 0;
        let mut filtered_chain_segment = Vec::with_capacity(chain_segment.len());

        // Produce a list of the parent root and slot of the child of each block.
        //
        // E.g., `children[0] == (chain_segment[1].parent_root(), chain_segment[1].slot())`
        let children = chain_segment
            .iter()
            .skip(1)
            .map(|block| (block.parent_root(), block.slot()))
            .collect::<Vec<_>>();

        for (i, block) in chain_segment.into_iter().enumerate() {
            // Ensure the block is the correct structure for the fork at `block.slot()`.
            if let Err(e) = block.as_block().fork_name(&self.spec) {
                return Err(ChainSegmentResult::Failed {
                    imported_blocks,
                    error: BlockError::InconsistentFork(e),
                });
            }

            let block_root = block.block_root();

            if let Some((child_parent_root, child_slot)) = children.get(i) {
                // If this block has a child in this chain segment, ensure that its parent root matches
                // the root of this block.
                //
                // Without this check it would be possible to have a block verified using the
                // incorrect shuffling. That would be bad, mmkay.
                if block_root != *child_parent_root {
                    return Err(ChainSegmentResult::Failed {
                        imported_blocks,
                        error: BlockError::NonLinearParentRoots,
                    });
                }

                // Ensure that the slots are strictly increasing throughout the chain segment.
                if *child_slot <= block.slot() {
                    return Err(ChainSegmentResult::Failed {
                        imported_blocks,
                        error: BlockError::NonLinearSlots,
                    });
                }
            }

            match check_block_relevancy(block.as_block(), block_root, self) {
                // If the block is relevant, add it to the filtered chain segment.
                Ok(_) => filtered_chain_segment.push((block_root, block)),
                // If the block is already known, simply ignore this block.
                Err(BlockError::BlockIsAlreadyKnown) => continue,
                // If the block is the genesis block, simply ignore this block.
                Err(BlockError::GenesisBlock) => continue,
                // If the block is is for a finalized slot, simply ignore this block.
                //
                // The block is either:
                //
                // 1. In the canonical finalized chain.
                // 2. In some non-canonical chain at a slot that has been finalized already.
                //
                // In the case of (1), there's no need to re-import and later blocks in this
                // segement might be useful.
                //
                // In the case of (2), skipping the block is valid since we should never import it.
                // However, we will potentially get a `ParentUnknown` on a later block. The sync
                // protocol will need to ensure this is handled gracefully.
                Err(BlockError::WouldRevertFinalizedSlot { .. }) => continue,
                // The block has a known parent that does not descend from the finalized block.
                // There is no need to process this block or any children.
                Err(BlockError::NotFinalizedDescendant { block_parent_root }) => {
                    return Err(ChainSegmentResult::Failed {
                        imported_blocks,
                        error: BlockError::NotFinalizedDescendant { block_parent_root },
                    });
                }
                // If there was an error whilst determining if the block was invalid, return that
                // error.
                Err(BlockError::BeaconChainError(e)) => {
                    return Err(ChainSegmentResult::Failed {
                        imported_blocks,
                        error: BlockError::BeaconChainError(e),
                    });
                }
                // If the block was decided to be irrelevant for any other reason, don't include
                // this block or any of it's children in the filtered chain segment.
                _ => break,
            }
        }

        Ok(filtered_chain_segment)
    }

    /// Attempt to verify and import a chain of blocks to `self`.
    ///
    /// The provided blocks _must_ each reference the previous block via `block.parent_root` (i.e.,
    /// be a chain). An error will be returned if this is not the case.
    ///
    /// This operation is not atomic; if one of the blocks in the chain is invalid then some prior
    /// blocks might be imported.
    ///
    /// This method is generally much more efficient than importing each block using
    /// `Self::process_block`.
    pub async fn process_chain_segment(
        self: &Arc<Self>,
        chain_segment: Vec<RpcBlock<T::EthSpec>>,
        notify_execution_layer: NotifyExecutionLayer,
    ) -> ChainSegmentResult<T::EthSpec> {
        let mut imported_blocks = 0;

        // Filter uninteresting blocks from the chain segment in a blocking task.
        let chain = self.clone();
        let filtered_chain_segment_future = self.spawn_blocking_handle(
            move || chain.filter_chain_segment(chain_segment),
            "filter_chain_segment",
        );
        let mut filtered_chain_segment = match filtered_chain_segment_future.await {
            Ok(Ok(filtered_segment)) => filtered_segment,
            Ok(Err(segment_result)) => return segment_result,
            Err(error) => {
                return ChainSegmentResult::Failed {
                    imported_blocks,
                    error: BlockError::BeaconChainError(error),
                }
            }
        };

        while let Some((_root, block)) = filtered_chain_segment.first() {
            // Determine the epoch of the first block in the remaining segment.
            let start_epoch = block.epoch();

            // The `last_index` indicates the position of the first block in an epoch greater
            // than the current epoch: partitioning the blocks into a run of blocks in the same
            // epoch and everything else. These same-epoch blocks can all be signature-verified with
            // the same `BeaconState`.
            let last_index = filtered_chain_segment
                .iter()
                .position(|(_root, block)| block.epoch() > start_epoch)
                .unwrap_or(filtered_chain_segment.len());

            let mut blocks = filtered_chain_segment.split_off(last_index);
            std::mem::swap(&mut blocks, &mut filtered_chain_segment);

            let chain = self.clone();
            let signature_verification_future = self.spawn_blocking_handle(
                move || signature_verify_chain_segment(blocks, &chain),
                "signature_verify_chain_segment",
            );

            // Verify the signature of the blocks, returning early if the signature is invalid.
            let signature_verified_blocks = match signature_verification_future.await {
                Ok(Ok(blocks)) => blocks,
                Ok(Err(error)) => {
                    return ChainSegmentResult::Failed {
                        imported_blocks,
                        error,
                    };
                }
                Err(error) => {
                    return ChainSegmentResult::Failed {
                        imported_blocks,
                        error: BlockError::BeaconChainError(error),
                    };
                }
            };

            // Import the blocks into the chain.
            for signature_verified_block in signature_verified_blocks {
                match self
                    .process_block(
                        signature_verified_block.block_root(),
                        signature_verified_block,
                        notify_execution_layer,
                        || Ok(()),
                    )
                    .await
                {
                    Ok(status) => {
                        match status {
                            AvailabilityProcessingStatus::Imported(_) => {
                                // The block was imported successfully.
                                imported_blocks += 1;
                            }
                            AvailabilityProcessingStatus::MissingComponents(slot, block_root) => {
                                warn!(self.log, "Blobs missing in response to range request";
                                    "block_root" => ?block_root, "slot" => slot);
                                return ChainSegmentResult::Failed {
                                    imported_blocks,
                                    error: BlockError::AvailabilityCheck(
                                        AvailabilityCheckError::MissingBlobs,
                                    ),
                                };
                            }
                        }
                    }
                    Err(error) => {
                        return ChainSegmentResult::Failed {
                            imported_blocks,
                            error,
                        };
                    }
                }
            }
        }

        ChainSegmentResult::Successful { imported_blocks }
    }

    /// Returns `Ok(GossipVerifiedBlock)` if the supplied `block` should be forwarded onto the
    /// gossip network. The block is not imported into the chain, it is just partially verified.
    ///
    /// The returned `GossipVerifiedBlock` should be provided to `Self::process_block` immediately
    /// after it is returned, unless some other circumstance decides it should not be imported at
    /// all.
    ///
    /// ## Errors
    ///
    /// Returns an `Err` if the given block was invalid, or an error was encountered during
    pub async fn verify_block_for_gossip(
        self: &Arc<Self>,
        block: Arc<SignedBeaconBlock<T::EthSpec>>,
    ) -> Result<GossipVerifiedBlock<T>, BlockError<T::EthSpec>> {
        let chain = self.clone();
        self.task_executor
            .clone()
            .spawn_blocking_handle(
                move || {
                    let slot = block.slot();
                    let graffiti_string = block.message().body().graffiti().as_utf8_lossy();

                    match GossipVerifiedBlock::new(block, &chain) {
                        Ok(verified) => {
                            let commitments_formatted = verified.block.commitments_formatted();
                            debug!(
                                chain.log,
                                "Successfully verified gossip block";
                                "graffiti" => graffiti_string,
                                "slot" => slot,
                                "root" => ?verified.block_root(),
                                "commitments" => commitments_formatted,
                            );

                            Ok(verified)
                        }
                        Err(e) => {
                            debug!(
                                chain.log,
                                "Rejected gossip block";
                                "error" => e.to_string(),
                                "graffiti" => graffiti_string,
                                "slot" => slot,
                            );

                            Err(e)
                        }
                    }
                },
                "payload_verification_handle",
            )
            .ok_or(BeaconChainError::RuntimeShutdown)?
            .await
            .map_err(BeaconChainError::TokioJoin)?
    }

    /// Cache the blob in the processing cache, process it, then evict it from the cache if it was
    /// imported or errors.
    pub async fn process_gossip_blob(
        self: &Arc<Self>,
        blob: GossipVerifiedBlob<T>,
    ) -> Result<AvailabilityProcessingStatus, BlockError<T::EthSpec>> {
        let block_root = blob.block_root();

        // If this block has already been imported to forkchoice it must have been available, so
        // we don't need to process its blobs again.
        if self
            .canonical_head
            .fork_choice_read_lock()
            .contains_block(&block_root)
        {
            return Err(BlockError::BlockIsAlreadyKnown);
        }

        if let Some(event_handler) = self.event_handler.as_ref() {
            if event_handler.has_blob_sidecar_subscribers() {
                event_handler.register(EventKind::BlobSidecar(SseBlobSidecar::from_blob_sidecar(
                    blob.as_blob(),
                )));
            }
        }

        self.data_availability_checker
            .notify_gossip_blob(blob.as_blob().slot, block_root, &blob);
        let r = self.check_gossip_blob_availability_and_import(blob).await;
        self.remove_notified(&block_root, r)
    }

    /// Cache the blobs in the processing cache, process it, then evict it from the cache if it was
    /// imported or errors.
    pub async fn process_rpc_blobs(
        self: &Arc<Self>,
        slot: Slot,
        block_root: Hash256,
        blobs: FixedBlobSidecarList<T::EthSpec>,
    ) -> Result<AvailabilityProcessingStatus, BlockError<T::EthSpec>> {
        // If this block has already been imported to forkchoice it must have been available, so
        // we don't need to process its blobs again.
        if self
            .canonical_head
            .fork_choice_read_lock()
            .contains_block(&block_root)
        {
            return Err(BlockError::BlockIsAlreadyKnown);
        }

        if let Some(event_handler) = self.event_handler.as_ref() {
            if event_handler.has_blob_sidecar_subscribers() {
                for blob in blobs.iter().filter_map(|maybe_blob| maybe_blob.as_ref()) {
                    event_handler.register(EventKind::BlobSidecar(
                        SseBlobSidecar::from_blob_sidecar(blob),
                    ));
                }
            }
        }

        self.data_availability_checker
            .notify_rpc_blobs(slot, block_root, &blobs);
        let r = self
            .check_rpc_blob_availability_and_import(slot, block_root, blobs)
            .await;
        self.remove_notified(&block_root, r)
    }

    /// Remove any block components from the *processing cache* if we no longer require them. If the
    /// block was imported full or erred, we no longer require them.
    fn remove_notified(
        &self,
        block_root: &Hash256,
        r: Result<AvailabilityProcessingStatus, BlockError<T::EthSpec>>,
    ) -> Result<AvailabilityProcessingStatus, BlockError<T::EthSpec>> {
        let has_missing_components =
            matches!(r, Ok(AvailabilityProcessingStatus::MissingComponents(_, _)));
        if !has_missing_components {
            self.data_availability_checker.remove_notified(block_root);
        }
        r
    }

    /// Wraps `process_block` in logic to cache the block's commitments in the processing cache
    /// and evict if the block was imported or erred.
    pub async fn process_block_with_early_caching<B: IntoExecutionPendingBlock<T>>(
        self: &Arc<Self>,
        block_root: Hash256,
        unverified_block: B,
        notify_execution_layer: NotifyExecutionLayer,
    ) -> Result<AvailabilityProcessingStatus, BlockError<T::EthSpec>> {
        if let Ok(commitments) = unverified_block
            .block()
            .message()
            .body()
            .blob_kzg_commitments()
        {
            self.data_availability_checker.notify_block_commitments(
                unverified_block.block().slot(),
                block_root,
                commitments.clone(),
            );
        };
        let r = self
            .process_block(block_root, unverified_block, notify_execution_layer, || {
                Ok(())
            })
            .await;
        self.remove_notified(&block_root, r)
    }

    /// Returns `Ok(block_root)` if the given `unverified_block` was successfully verified and
    /// imported into the chain.
    ///
    /// Items that implement `IntoExecutionPendingBlock` include:
    ///
    /// - `SignedBeaconBlock`
    /// - `GossipVerifiedBlock`
    /// - `RpcBlock`
    ///
    /// ## Errors
    ///
    /// Returns an `Err` if the given block was invalid, or an error was encountered during
    /// verification.
    pub async fn process_block<B: IntoExecutionPendingBlock<T>>(
        self: &Arc<Self>,
        block_root: Hash256,
        unverified_block: B,
        notify_execution_layer: NotifyExecutionLayer,
        publish_fn: impl FnOnce() -> Result<(), BlockError<T::EthSpec>> + Send + 'static,
    ) -> Result<AvailabilityProcessingStatus, BlockError<T::EthSpec>> {
        // Start the Prometheus timer.
        let _full_timer = metrics::start_timer(&metrics::BLOCK_PROCESSING_TIMES);

        // Increment the Prometheus counter for block processing requests.
        metrics::inc_counter(&metrics::BLOCK_PROCESSING_REQUESTS);

        let block_slot = unverified_block.block().slot();

        // A small closure to group the verification and import errors.
        let chain = self.clone();
        let import_block = async move {
            let execution_pending = unverified_block.into_execution_pending_block(
                block_root,
                &chain,
                notify_execution_layer,
            )?;
            publish_fn()?;
            let executed_block = chain.into_executed_block(execution_pending).await?;
            match executed_block {
                ExecutedBlock::Available(block) => {
                    self.import_available_block(Box::new(block)).await
                }
                ExecutedBlock::AvailabilityPending(block) => {
                    self.check_block_availability_and_import(block).await
                }
            }
        };

        // Verify and import the block.
        match import_block.await {
            // The block was successfully verified and imported. Yay.
            Ok(status @ AvailabilityProcessingStatus::Imported(block_root)) => {
                trace!(
                    self.log,
                    "Beacon block imported";
                    "block_root" => ?block_root,
                    "block_slot" => block_slot,
                );

                // Increment the Prometheus counter for block processing successes.
                metrics::inc_counter(&metrics::BLOCK_PROCESSING_SUCCESSES);

                Ok(status)
            }
            Ok(status @ AvailabilityProcessingStatus::MissingComponents(slot, block_root)) => {
                trace!(
                    self.log,
                    "Beacon block awaiting blobs";
                    "block_root" => ?block_root,
                    "block_slot" => slot,
                );

                Ok(status)
            }
            Err(e @ BlockError::BeaconChainError(BeaconChainError::TokioJoin(_))) => {
                debug!(
                    self.log,
                    "Beacon block processing cancelled";
                    "error" => ?e,
                );
                Err(e)
            }
            // There was an error whilst attempting to verify and import the block. The block might
            // be partially verified or partially imported.
            Err(BlockError::BeaconChainError(e)) => {
                crit!(
                    self.log,
                    "Beacon block processing error";
                    "error" => ?e,
                );
                Err(BlockError::BeaconChainError(e))
            }
            // The block failed verification.
            Err(other) => {
                debug!(
                    self.log,
                    "Beacon block rejected";
                    "reason" => other.to_string(),
                );
                Err(other)
            }
        }
    }

    /// Accepts a fully-verified block and awaits on it's payload verification handle to
    /// get a fully `ExecutedBlock`
    ///
    /// An error is returned if the verification handle couldn't be awaited.
    pub async fn into_executed_block(
        self: Arc<Self>,
        execution_pending_block: ExecutionPendingBlock<T>,
    ) -> Result<ExecutedBlock<T::EthSpec>, BlockError<T::EthSpec>> {
        let ExecutionPendingBlock {
            block,
            import_data,
            payload_verification_handle,
        } = execution_pending_block;

        let payload_verification_outcome = payload_verification_handle
            .await
            .map_err(BeaconChainError::TokioJoin)?
            .ok_or(BeaconChainError::RuntimeShutdown)??;

        // Log the PoS pandas if a merge transition just occurred.
        if payload_verification_outcome.is_valid_merge_transition_block {
            info!(self.log, "{}", POS_PANDA_BANNER);
            info!(
                self.log,
                "Proof of Stake Activated";
                "slot" => block.slot()
            );
            info!(
                self.log, "";
                "Terminal POW Block Hash" => ?block
                    .message()
                    .execution_payload()?
                    .parent_hash()
                    .into_root()
            );
            info!(
                self.log, "";
                "Merge Transition Block Root" => ?block.message().tree_hash_root()
            );
            info!(
                self.log, "";
                "Merge Transition Execution Hash" => ?block
                    .message()
                    .execution_payload()?
                    .block_hash()
                    .into_root()
            );
        }
        Ok(ExecutedBlock::new(
            block,
            import_data,
            payload_verification_outcome,
        ))
    }

    /* Import methods */

    /// Checks if the block is available, and imports immediately if so, otherwise caches the block
    /// in the data availability checker.
    async fn check_block_availability_and_import(
        self: &Arc<Self>,
        block: AvailabilityPendingExecutedBlock<T::EthSpec>,
    ) -> Result<AvailabilityProcessingStatus, BlockError<T::EthSpec>> {
        let slot = block.block.slot();
        let availability = self
            .data_availability_checker
            .put_pending_executed_block(block)?;
        self.process_availability(slot, availability).await
    }

    /// Checks if the provided blob can make any cached blocks available, and imports immediately
    /// if so, otherwise caches the blob in the data availability checker.
    async fn check_gossip_blob_availability_and_import(
        self: &Arc<Self>,
        blob: GossipVerifiedBlob<T>,
    ) -> Result<AvailabilityProcessingStatus, BlockError<T::EthSpec>> {
        let slot = blob.slot();
        let availability = self.data_availability_checker.put_gossip_blob(blob)?;

        self.process_availability(slot, availability).await
    }

    /// Checks if the provided blobs can make any cached blocks available, and imports immediately
    /// if so, otherwise caches the blob in the data availability checker.
    async fn check_rpc_blob_availability_and_import(
        self: &Arc<Self>,
        slot: Slot,
        block_root: Hash256,
        blobs: FixedBlobSidecarList<T::EthSpec>,
    ) -> Result<AvailabilityProcessingStatus, BlockError<T::EthSpec>> {
        let availability = self
            .data_availability_checker
            .put_rpc_blobs(block_root, blobs)?;

        self.process_availability(slot, availability).await
    }

    /// Imports a fully available block. Otherwise, returns `AvailabilityProcessingStatus::MissingComponents`
    ///
    /// An error is returned if the block was unable to be imported. It may be partially imported
    /// (i.e., this function is not atomic).
    async fn process_availability(
        self: &Arc<Self>,
        slot: Slot,
        availability: Availability<T::EthSpec>,
    ) -> Result<AvailabilityProcessingStatus, BlockError<T::EthSpec>> {
        match availability {
            Availability::Available(block) => {
                // This is the time since start of the slot where all the components of the block have become available
                let delay =
                    get_slot_delay_ms(timestamp_now(), block.block.slot(), &self.slot_clock);
                metrics::observe_duration(&metrics::BLOCK_AVAILABILITY_DELAY, delay);
                // Block is fully available, import into fork choice
                self.import_available_block(block).await
            }
            Availability::MissingComponents(block_root) => Ok(
                AvailabilityProcessingStatus::MissingComponents(slot, block_root),
            ),
        }
    }

    pub async fn import_available_block(
        self: &Arc<Self>,
        block: Box<AvailableExecutedBlock<T::EthSpec>>,
    ) -> Result<AvailabilityProcessingStatus, BlockError<T::EthSpec>> {
        let AvailableExecutedBlock {
            block,
            import_data,
            payload_verification_outcome,
        } = *block;

        let BlockImportData {
            block_root,
            state,
            parent_block,
            parent_eth1_finalization_data,
            confirmed_state_roots,
            consensus_context,
        } = import_data;

        // import
        let chain = self.clone();
        let block_root = self
            .spawn_blocking_handle(
                move || {
                    chain.import_block(
                        block,
                        block_root,
                        state,
                        confirmed_state_roots,
                        payload_verification_outcome.payload_verification_status,
                        parent_block,
                        parent_eth1_finalization_data,
                        consensus_context,
                    )
                },
                "payload_verification_handle",
            )
            .await??;
        Ok(AvailabilityProcessingStatus::Imported(block_root))
    }

    /// Accepts a fully-verified and available block and imports it into the chain without performing any
    /// additional verification.
    ///
    /// An error is returned if the block was unable to be imported. It may be partially imported
    /// (i.e., this function is not atomic).
    #[allow(clippy::too_many_arguments)]
    fn import_block(
        &self,
        signed_block: AvailableBlock<T::EthSpec>,
        block_root: Hash256,
        mut state: BeaconState<T::EthSpec>,
        confirmed_state_roots: Vec<Hash256>,
        payload_verification_status: PayloadVerificationStatus,
        parent_block: SignedBlindedBeaconBlock<T::EthSpec>,
        parent_eth1_finalization_data: Eth1FinalizationData,
        mut consensus_context: ConsensusContext<T::EthSpec>,
    ) -> Result<Hash256, BlockError<T::EthSpec>> {
        // ----------------------------- BLOCK NOT YET ATTESTABLE ----------------------------------
        // Everything in this initial section is on the hot path between processing the block and
        // being able to attest to it. DO NOT add any extra processing in this initial section
        // unless it must run before fork choice.
        // -----------------------------------------------------------------------------------------
        let current_slot = self.slot()?;
        let current_epoch = current_slot.epoch(T::EthSpec::slots_per_epoch());
        let block = signed_block.message();
        let post_exec_timer = metrics::start_timer(&metrics::BLOCK_PROCESSING_POST_EXEC_PROCESSING);

        // Check against weak subjectivity checkpoint.
        self.check_block_against_weak_subjectivity_checkpoint(block, block_root, &state)?;

        // If there are new validators in this block, update our pubkey cache.
        //
        // The only keys imported here will be ones for validators deposited in this block, because
        // the cache *must* already have been updated for the parent block when it was imported.
        // Newly deposited validators are not active and their keys are not required by other parts
        // of block processing. The reason we do this here and not after making the block attestable
        // is so we don't have to think about lock ordering with respect to the fork choice lock.
        // There are a bunch of places where we lock both fork choice and the pubkey cache and it
        // would be difficult to check that they all lock fork choice first.
        let mut ops = self
            .validator_pubkey_cache
            .write()
            .import_new_pubkeys(&state)?;

        // Apply the state to the attester cache, only if it is from the previous epoch or later.
        //
        // In a perfect scenario there should be no need to add previous-epoch states to the cache.
        // However, latency between the VC and the BN might cause the VC to produce attestations at
        // a previous slot.
        if state.current_epoch().saturating_add(1_u64) >= current_epoch {
            self.attester_cache
                .maybe_cache_state(&state, block_root, &self.spec)
                .map_err(BeaconChainError::from)?;
        }

        // Take an exclusive write-lock on fork choice. It's very important to prevent deadlocks by
        // avoiding taking other locks whilst holding this lock.
        let mut fork_choice = self.canonical_head.fork_choice_write_lock();

        // Do not import a block that doesn't descend from the finalized root.
        let signed_block =
            check_block_is_finalized_checkpoint_or_descendant(self, &fork_choice, signed_block)?;
        let block = signed_block.message();

        // Register the new block with the fork choice service.
        {
            let _fork_choice_block_timer =
                metrics::start_timer(&metrics::FORK_CHOICE_PROCESS_BLOCK_TIMES);
            let block_delay = self
                .slot_clock
                .seconds_from_current_slot_start()
                .ok_or(Error::UnableToComputeTimeAtSlot)?;

            fork_choice
                .on_block(
                    current_slot,
                    block,
                    block_root,
                    block_delay,
                    &state,
                    payload_verification_status,
                    self.config.progressive_balances_mode,
                    &self.spec,
                    &self.log,
                )
                .map_err(|e| BlockError::BeaconChainError(e.into()))?;
        }

        // If the block is recent enough and it was not optimistically imported, check to see if it
        // becomes the head block. If so, apply it to the early attester cache. This will allow
        // attestations to the block without waiting for the block and state to be inserted to the
        // database.
        //
        // Only performing this check on recent blocks avoids slowing down sync with lots of calls
        // to fork choice `get_head`.
        //
        // Optimistically imported blocks are not added to the cache since the cache is only useful
        // for a small window of time and the complexity of keeping track of the optimistic status
        // is not worth it.
        if !payload_verification_status.is_optimistic()
            && block.slot() + EARLY_ATTESTER_CACHE_HISTORIC_SLOTS >= current_slot
        {
            let fork_choice_timer = metrics::start_timer(&metrics::BLOCK_PROCESSING_FORK_CHOICE);
            match fork_choice.get_head(current_slot, &self.spec) {
                // This block became the head, add it to the early attester cache.
                Ok(new_head_root) if new_head_root == block_root => {
                    if let Some(proto_block) = fork_choice.get_block(&block_root) {
                        if let Err(e) = self.early_attester_cache.add_head_block(
                            block_root,
                            signed_block.clone(),
                            proto_block,
                            &state,
                            &self.spec,
                        ) {
                            warn!(
                                self.log,
                                "Early attester cache insert failed";
                                "error" => ?e
                            );
                        } else {
                            // Success, record the block as capable of being attested to.
                            self.block_times_cache.write().set_time_attestable(
                                block_root,
                                block.slot(),
                                timestamp_now(),
                            );
                        }
                    } else {
                        warn!(
                            self.log,
                            "Early attester block missing";
                            "block_root" => ?block_root
                        );
                    }
                }
                // This block did not become the head, nothing to do.
                Ok(_) => (),
                Err(e) => error!(
                    self.log,
                    "Failed to compute head during block import";
                    "error" => ?e
                ),
            }
            drop(fork_choice_timer);
        }
        drop(post_exec_timer);

        // ---------------------------- BLOCK PROBABLY ATTESTABLE ----------------------------------
        // Most blocks are now capable of being attested to thanks to the `early_attester_cache`
        // cache above. Resume non-essential processing.
        //
        // It is important NOT to return errors here before the database commit, because the block
        // has already been added to fork choice and the database would be left in an inconsistent
        // state if we returned early without committing. In other words, an error here would
        // corrupt the node's database permanently.
        // -----------------------------------------------------------------------------------------

        self.import_block_update_shuffling_cache(block_root, &mut state);
        self.import_block_observe_attestations(
            block,
            &state,
            &mut consensus_context,
            current_epoch,
        );
        self.import_block_update_validator_monitor(
            block,
            &state,
            &mut consensus_context,
            current_slot,
            parent_block.slot(),
        );
        self.import_block_update_slasher(block, &state, &mut consensus_context);

        let db_write_timer = metrics::start_timer(&metrics::BLOCK_PROCESSING_DB_WRITE);

        // Store the block and its state, and execute the confirmation batch for the intermediate
        // states, which will delete their temporary flags.
        // If the write fails, revert fork choice to the version from disk, else we can
        // end up with blocks in fork choice that are missing from disk.
        // See https://github.com/sigp/lighthouse/issues/2028
        let (_, signed_block, blobs) = signed_block.deconstruct();
        let block = signed_block.message();
        ops.extend(
            confirmed_state_roots
                .into_iter()
                .map(StoreOp::DeleteStateTemporaryFlag),
        );
        ops.push(StoreOp::PutBlock(block_root, signed_block.clone()));
        ops.push(StoreOp::PutState(block.state_root(), &state));

        if let Some(blobs) = blobs {
            if !blobs.is_empty() {
                debug!(
                    self.log, "Writing blobs to store";
                    "block_root" => %block_root,
                    "count" => blobs.len(),
                );
                ops.push(StoreOp::PutBlobs(block_root, blobs));
            }
        }

        let txn_lock = self.store.hot_db.begin_rw_transaction();

        if let Err(e) = self.store.do_atomically_with_block_and_blobs_cache(ops) {
            error!(
                self.log,
                "Database write failed!";
                "msg" => "Restoring fork choice from disk",
                "error" => ?e,
            );

            // Clear the early attester cache to prevent attestations which we would later be unable
            // to verify due to the failure.
            self.early_attester_cache.clear();

            // Since the write failed, try to revert the canonical head back to what was stored
            // in the database. This attempts to prevent inconsistency between the database and
            // fork choice.
            if let Err(e) = self.canonical_head.restore_from_store(
                fork_choice,
                ResetPayloadStatuses::always_reset_conditionally(
                    self.config.always_reset_payload_statuses,
                ),
                &self.store,
                &self.spec,
                &self.log,
            ) {
                crit!(
                    self.log,
                    "No stored fork choice found to restore from";
                    "error" => ?e,
                    "warning" => "The database is likely corrupt now, consider --purge-db"
                );
                return Err(BlockError::BeaconChainError(e));
            }

            return Err(e.into());
        }
        drop(txn_lock);

        // The fork choice write-lock is dropped *after* the on-disk database has been updated.
        // This prevents inconsistency between the two at the expense of concurrency.
        drop(fork_choice);

        // We're declaring the block "imported" at this point, since fork choice and the DB know
        // about it.
        let block_time_imported = timestamp_now();

        let parent_root = block.parent_root();
        let slot = block.slot();

        let current_eth1_finalization_data = Eth1FinalizationData {
            eth1_data: state.eth1_data().clone(),
            eth1_deposit_index: state.eth1_deposit_index(),
        };
        let current_finalized_checkpoint = state.finalized_checkpoint();

        self.head_tracker
            .register_block(block_root, parent_root, slot);

        metrics::stop_timer(db_write_timer);

        metrics::inc_counter(&metrics::BLOCK_PROCESSING_SUCCESSES);

        // Update the deposit contract cache.
        self.import_block_update_deposit_contract_finalization(
            block,
            block_root,
            current_epoch,
            current_finalized_checkpoint,
            current_eth1_finalization_data,
            parent_eth1_finalization_data,
            parent_block.slot(),
        );

        // Inform the unknown block cache, in case it was waiting on this block.
        self.pre_finalization_block_cache
            .block_processed(block_root);

        self.import_block_update_metrics_and_events(
            block,
            block_root,
            block_time_imported,
            payload_verification_status,
            current_slot,
        );

        Ok(block_root)
    }

    /// Check block's consistentency with any configured weak subjectivity checkpoint.
    fn check_block_against_weak_subjectivity_checkpoint(
        &self,
        block: BeaconBlockRef<T::EthSpec>,
        block_root: Hash256,
        state: &BeaconState<T::EthSpec>,
    ) -> Result<(), BlockError<T::EthSpec>> {
        // Only perform the weak subjectivity check if it was configured.
        let Some(wss_checkpoint) = self.config.weak_subjectivity_checkpoint else {
            return Ok(());
        };
        // Note: we're using the finalized checkpoint from the head state, rather than fork
        // choice.
        //
        // We are doing this to ensure that we detect changes in finalization. It's possible
        // that fork choice has already been updated to the finalized checkpoint in the block
        // we're importing.
        let current_head_finalized_checkpoint =
            self.canonical_head.cached_head().finalized_checkpoint();
        // Compare the existing finalized checkpoint with the incoming block's finalized checkpoint.
        let new_finalized_checkpoint = state.finalized_checkpoint();

        // This ensures we only perform the check once.
        if current_head_finalized_checkpoint.epoch < wss_checkpoint.epoch
            && wss_checkpoint.epoch <= new_finalized_checkpoint.epoch
        {
            if let Err(e) =
                self.verify_weak_subjectivity_checkpoint(wss_checkpoint, block_root, state)
            {
                let mut shutdown_sender = self.shutdown_sender();
                crit!(
                    self.log,
                    "Weak subjectivity checkpoint verification failed while importing block!";
                    "block_root" => ?block_root,
                    "parent_root" => ?block.parent_root(),
                    "old_finalized_epoch" => ?current_head_finalized_checkpoint.epoch,
                    "new_finalized_epoch" => ?new_finalized_checkpoint.epoch,
                    "weak_subjectivity_epoch" => ?wss_checkpoint.epoch,
                    "error" => ?e
                );
                crit!(
                    self.log,
                    "You must use the `--purge-db` flag to clear the database and restart sync. \
                         You may be on a hostile network."
                );
                shutdown_sender
                    .try_send(ShutdownReason::Failure(
                        "Weak subjectivity checkpoint verification failed. \
                             Provided block root is not a checkpoint.",
                    ))
                    .map_err(|err| {
                        BlockError::BeaconChainError(
                            BeaconChainError::WeakSubjectivtyShutdownError(err),
                        )
                    })?;
                return Err(BlockError::WeakSubjectivityConflict);
            }
        }
        Ok(())
    }

    /// Process a block for the validator monitor, including all its constituent messages.
    fn import_block_update_validator_monitor(
        &self,
        block: BeaconBlockRef<T::EthSpec>,
        state: &BeaconState<T::EthSpec>,
        ctxt: &mut ConsensusContext<T::EthSpec>,
        current_slot: Slot,
        parent_block_slot: Slot,
    ) {
        // Only register blocks with the validator monitor when the block is sufficiently close to
        // the current slot.
        if VALIDATOR_MONITOR_HISTORIC_EPOCHS as u64 * T::EthSpec::slots_per_epoch()
            + block.slot().as_u64()
            < current_slot.as_u64()
        {
            return;
        }

        // Allow the validator monitor to learn about a new valid state.
        self.validator_monitor
            .write()
            .process_valid_state(current_slot.epoch(T::EthSpec::slots_per_epoch()), state);

        let validator_monitor = self.validator_monitor.read();

        // Sync aggregate.
        if let Ok(sync_aggregate) = block.body().sync_aggregate() {
            // `SyncCommittee` for the sync_aggregate should correspond to the duty slot
            let duty_epoch = block.epoch();

            match self.sync_committee_at_epoch(duty_epoch) {
                Ok(sync_committee) => {
                    let participant_pubkeys = sync_committee
                        .pubkeys
                        .iter()
                        .zip(sync_aggregate.sync_committee_bits.iter())
                        .filter_map(|(pubkey, bit)| bit.then_some(pubkey))
                        .collect::<Vec<_>>();

                    validator_monitor.register_sync_aggregate_in_block(
                        block.slot(),
                        block.parent_root(),
                        participant_pubkeys,
                    );
                }
                Err(e) => {
                    warn!(
                        self.log,
                        "Unable to fetch sync committee";
                        "epoch" => duty_epoch,
                        "purpose" => "validator monitor",
                        "error" => ?e,
                    );
                }
            }
        }

        // Attestations.
        for attestation in block.body().attestations() {
            let indexed_attestation = match ctxt.get_indexed_attestation(state, attestation) {
                Ok(indexed) => indexed,
                Err(e) => {
                    debug!(
                        self.log,
                        "Failed to get indexed attestation";
                        "purpose" => "validator monitor",
                        "attestation_slot" => attestation.data.slot,
                        "error" => ?e,
                    );
                    continue;
                }
            };
            validator_monitor.register_attestation_in_block(
                indexed_attestation,
                parent_block_slot,
                &self.spec,
            );
        }

        for exit in block.body().voluntary_exits() {
            validator_monitor.register_block_voluntary_exit(&exit.message)
        }

        for slashing in block.body().attester_slashings() {
            validator_monitor.register_block_attester_slashing(slashing)
        }

        for slashing in block.body().proposer_slashings() {
            validator_monitor.register_block_proposer_slashing(slashing)
        }
    }

    /// Iterate through the attestations in the block and register them as "observed".
    ///
    /// This will stop us from propagating them on the gossip network.
    fn import_block_observe_attestations(
        &self,
        block: BeaconBlockRef<T::EthSpec>,
        state: &BeaconState<T::EthSpec>,
        ctxt: &mut ConsensusContext<T::EthSpec>,
        current_epoch: Epoch,
    ) {
        // To avoid slowing down sync, only observe attestations if the block is from the
        // previous epoch or later.
        if state.current_epoch() + 1 < current_epoch {
            return;
        }

        let _timer = metrics::start_timer(&metrics::BLOCK_PROCESSING_ATTESTATION_OBSERVATION);

        for a in block.body().attestations() {
            match self.observed_attestations.write().observe_item(a, None) {
                // If the observation was successful or if the slot for the attestation was too
                // low, continue.
                //
                // We ignore `SlotTooLow` since this will be very common whilst syncing.
                Ok(_) | Err(AttestationObservationError::SlotTooLow { .. }) => {}
                Err(e) => {
                    debug!(
                        self.log,
                        "Failed to register observed attestation";
                        "error" => ?e,
                        "epoch" => a.data.target.epoch
                    );
                }
            }

            let indexed_attestation = match ctxt.get_indexed_attestation(state, a) {
                Ok(indexed) => indexed,
                Err(e) => {
                    debug!(
                        self.log,
                        "Failed to get indexed attestation";
                        "purpose" => "observation",
                        "attestation_slot" => a.data.slot,
                        "error" => ?e,
                    );
                    continue;
                }
            };

            let mut observed_block_attesters = self.observed_block_attesters.write();

            for &validator_index in &indexed_attestation.attesting_indices {
                if let Err(e) = observed_block_attesters
                    .observe_validator(a.data.target.epoch, validator_index as usize)
                {
                    debug!(
                        self.log,
                        "Failed to register observed block attester";
                        "error" => ?e,
                        "epoch" => a.data.target.epoch,
                        "validator_index" => validator_index,
                    )
                }
            }
        }
    }

    /// If a slasher is configured, provide the attestations from the block.
    fn import_block_update_slasher(
        &self,
        block: BeaconBlockRef<T::EthSpec>,
        state: &BeaconState<T::EthSpec>,
        ctxt: &mut ConsensusContext<T::EthSpec>,
    ) {
        if let Some(slasher) = self.slasher.as_ref() {
            for attestation in block.body().attestations() {
                let indexed_attestation = match ctxt.get_indexed_attestation(state, attestation) {
                    Ok(indexed) => indexed,
                    Err(e) => {
                        debug!(
                            self.log,
                            "Failed to get indexed attestation";
                            "purpose" => "slasher",
                            "attestation_slot" => attestation.data.slot,
                            "error" => ?e,
                        );
                        continue;
                    }
                };
                slasher.accept_attestation(indexed_attestation.clone());
            }
        }
    }

    fn import_block_update_metrics_and_events(
        &self,
        block: BeaconBlockRef<T::EthSpec>,
        block_root: Hash256,
        block_time_imported: Duration,
        payload_verification_status: PayloadVerificationStatus,
        current_slot: Slot,
    ) {
        // Only present some metrics for blocks from the previous epoch or later.
        //
        // This helps avoid noise in the metrics during sync.
        if block.slot() + 2 * T::EthSpec::slots_per_epoch() >= current_slot {
            metrics::observe(
                &metrics::OPERATIONS_PER_BLOCK_ATTESTATION,
                block.body().attestations().len() as f64,
            );

            if let Ok(sync_aggregate) = block.body().sync_aggregate() {
                metrics::set_gauge(
                    &metrics::BLOCK_SYNC_AGGREGATE_SET_BITS,
                    sync_aggregate.num_set_bits() as i64,
                );
            }
        }

        let block_delay_total =
            get_slot_delay_ms(block_time_imported, block.slot(), &self.slot_clock);

        // Do not write to the cache for blocks older than 2 epochs, this helps reduce writes to
        // the cache during sync.
        if block_delay_total < self.slot_clock.slot_duration() * 64 {
            // Store the timestamp of the block being imported into the cache.
            self.block_times_cache.write().set_time_imported(
                block_root,
                current_slot,
                block_time_imported,
            );
        }

        // Do not store metrics if the block was > 4 slots old, this helps prevent noise during
        // sync.
        if block_delay_total < self.slot_clock.slot_duration() * 4 {
            // Observe the delay between when we observed the block and when we imported it.
            let block_delays = self.block_times_cache.read().get_block_delays(
                block_root,
                self.slot_clock
                    .start_of(current_slot)
                    .unwrap_or_else(|| Duration::from_secs(0)),
            );

            metrics::observe_duration(
                &metrics::BEACON_BLOCK_IMPORTED_OBSERVED_DELAY_TIME,
                block_delays
                    .imported
                    .unwrap_or_else(|| Duration::from_secs(0)),
            );
        }

        if let Some(event_handler) = self.event_handler.as_ref() {
            if event_handler.has_block_subscribers() {
                event_handler.register(EventKind::Block(SseBlock {
                    slot: block.slot(),
                    block: block_root,
                    execution_optimistic: payload_verification_status.is_optimistic(),
                }));
            }
        }
    }

    // For the current and next epoch of this state, ensure we have the shuffling from this
    // block in our cache.
    fn import_block_update_shuffling_cache(
        &self,
        block_root: Hash256,
        state: &mut BeaconState<T::EthSpec>,
    ) {
        if let Err(e) = self.import_block_update_shuffling_cache_fallible(block_root, state) {
            warn!(
                self.log,
                "Failed to prime shuffling cache";
                "error" => ?e
            );
        }
    }

    fn import_block_update_shuffling_cache_fallible(
        &self,
        block_root: Hash256,
        state: &mut BeaconState<T::EthSpec>,
    ) -> Result<(), BlockError<T::EthSpec>> {
        for relative_epoch in [RelativeEpoch::Current, RelativeEpoch::Next] {
            let shuffling_id = AttestationShufflingId::new(block_root, state, relative_epoch)?;

            let shuffling_is_cached = self
                .shuffling_cache
                .try_read_for(ATTESTATION_CACHE_LOCK_TIMEOUT)
                .ok_or(Error::AttestationCacheLockTimeout)?
                .contains(&shuffling_id);

            if !shuffling_is_cached {
                state.build_committee_cache(relative_epoch, &self.spec)?;
                let committee_cache = state.committee_cache(relative_epoch)?;
                self.shuffling_cache
                    .try_write_for(ATTESTATION_CACHE_LOCK_TIMEOUT)
                    .ok_or(Error::AttestationCacheLockTimeout)?
                    .insert_committee_cache(shuffling_id, committee_cache);
            }
        }
        Ok(())
    }

    #[allow(clippy::too_many_arguments)]
    fn import_block_update_deposit_contract_finalization(
        &self,
        block: BeaconBlockRef<T::EthSpec>,
        block_root: Hash256,
        current_epoch: Epoch,
        current_finalized_checkpoint: Checkpoint,
        current_eth1_finalization_data: Eth1FinalizationData,
        parent_eth1_finalization_data: Eth1FinalizationData,
        parent_block_slot: Slot,
    ) {
        // Do not write to eth1 finalization cache for blocks older than 5 epochs.
        if block.epoch() + 5 < current_epoch {
            return;
        }

        let parent_block_epoch = parent_block_slot.epoch(T::EthSpec::slots_per_epoch());
        if parent_block_epoch < current_epoch {
            // we've crossed epoch boundary, store Eth1FinalizationData
            let (checkpoint, eth1_finalization_data) =
                if block.slot() % T::EthSpec::slots_per_epoch() == 0 {
                    // current block is the checkpoint
                    (
                        Checkpoint {
                            epoch: current_epoch,
                            root: block_root,
                        },
                        current_eth1_finalization_data,
                    )
                } else {
                    // parent block is the checkpoint
                    (
                        Checkpoint {
                            epoch: current_epoch,
                            root: block.parent_root(),
                        },
                        parent_eth1_finalization_data,
                    )
                };

            if let Some(finalized_eth1_data) = self
                .eth1_finalization_cache
                .try_write_for(ETH1_FINALIZATION_CACHE_LOCK_TIMEOUT)
                .and_then(|mut cache| {
                    cache.insert(checkpoint, eth1_finalization_data);
                    cache.finalize(&current_finalized_checkpoint)
                })
            {
                if let Some(eth1_chain) = self.eth1_chain.as_ref() {
                    let finalized_deposit_count = finalized_eth1_data.deposit_count;
                    eth1_chain.finalize_eth1_data(finalized_eth1_data);
                    debug!(
                        self.log,
                        "called eth1_chain.finalize_eth1_data()";
                        "epoch" => current_finalized_checkpoint.epoch,
                        "deposit count" => finalized_deposit_count,
                    );
                }
            }
        }
    }

    /// If configured, wait for the fork choice run at the start of the slot to complete.
    fn wait_for_fork_choice_before_block_production(
        self: &Arc<Self>,
        slot: Slot,
    ) -> Result<(), BlockProductionError> {
        if let Some(rx) = &self.fork_choice_signal_rx {
            let current_slot = self
                .slot()
                .map_err(|_| BlockProductionError::UnableToReadSlot)?;

            let timeout = Duration::from_millis(self.config.fork_choice_before_proposal_timeout_ms);

            if slot == current_slot || slot == current_slot + 1 {
                match rx.wait_for_fork_choice(slot, timeout) {
                    ForkChoiceWaitResult::Success(fc_slot) => {
                        debug!(
                            self.log,
                            "Fork choice successfully updated before block production";
                            "slot" => slot,
                            "fork_choice_slot" => fc_slot,
                        );
                    }
                    ForkChoiceWaitResult::Behind(fc_slot) => {
                        warn!(
                            self.log,
                            "Fork choice notifier out of sync with block production";
                            "fork_choice_slot" => fc_slot,
                            "slot" => slot,
                            "message" => "this block may be orphaned",
                        );
                    }
                    ForkChoiceWaitResult::TimeOut => {
                        warn!(
                            self.log,
                            "Timed out waiting for fork choice before proposal";
                            "message" => "this block may be orphaned",
                        );
                    }
                }
            } else {
                error!(
                    self.log,
                    "Producing block at incorrect slot";
                    "block_slot" => slot,
                    "current_slot" => current_slot,
                    "message" => "check clock sync, this block may be orphaned",
                );
            }
        }
        Ok(())
    }

    pub async fn produce_block_with_verification(
        self: &Arc<Self>,
        randao_reveal: Signature,
        slot: Slot,
        validator_graffiti: Option<Graffiti>,
        verification: ProduceBlockVerification,
        block_production_version: BlockProductionVersion,
    ) -> Result<BeaconBlockResponseType<T::EthSpec>, BlockProductionError> {
        metrics::inc_counter(&metrics::BLOCK_PRODUCTION_REQUESTS);
        let _complete_timer = metrics::start_timer(&metrics::BLOCK_PRODUCTION_TIMES);
        // Part 1/2 (blocking)
        //
        // Load the parent state from disk.
        let chain = self.clone();
        let (state, state_root_opt) = self
            .task_executor
            .spawn_blocking_handle(
                move || chain.load_state_for_block_production(slot),
                "produce_partial_beacon_block",
            )
            .ok_or(BlockProductionError::ShuttingDown)?
            .await
            .map_err(BlockProductionError::TokioJoin)??;

        // Part 2/2 (async, with some blocking components)
        //
        // Produce the block upon the state
        self.produce_block_on_state(
            state,
            state_root_opt,
            slot,
            randao_reveal,
            validator_graffiti,
            verification,
            block_production_version,
        )
        .await
    }

    /// Load a beacon state from the database for block production. This is a long-running process
    /// that should not be performed in an `async` context.
    fn load_state_for_block_production(
        self: &Arc<Self>,
        slot: Slot,
    ) -> Result<(BeaconState<T::EthSpec>, Option<Hash256>), BlockProductionError> {
        let fork_choice_timer = metrics::start_timer(&metrics::BLOCK_PRODUCTION_FORK_CHOICE_TIMES);
        self.wait_for_fork_choice_before_block_production(slot)?;
        drop(fork_choice_timer);

        let state_load_timer = metrics::start_timer(&metrics::BLOCK_PRODUCTION_STATE_LOAD_TIMES);

        // Atomically read some values from the head whilst avoiding holding cached head `Arc` any
        // longer than necessary.
        let (head_slot, head_block_root, head_state_root) = {
            let head = self.canonical_head.cached_head();
            (
                head.head_slot(),
                head.head_block_root(),
                head.head_state_root(),
            )
        };
        let (state, state_root_opt) = if head_slot < slot {
            // Attempt an aggressive re-org if configured and the conditions are right.
            if let Some((re_org_state, re_org_state_root)) =
                self.get_state_for_re_org(slot, head_slot, head_block_root)
            {
                info!(
                    self.log,
                    "Proposing block to re-org current head";
                    "slot" => slot,
                    "head_to_reorg" => %head_block_root,
                );
<<<<<<< HEAD
                (re_org_state, Some(re_org_state_root))
=======
                (re_org_state.pre_state, re_org_state.state_root)
            }
            // Normal case: proposing a block atop the current head using the cache.
            else if let Some((_, cached_state)) = self
                .block_production_state
                .lock()
                .take()
                .filter(|(cached_block_root, _)| *cached_block_root == head_block_root)
            {
                (cached_state.pre_state, cached_state.state_root)
            }
            // Fall back to a direct read of the snapshot cache.
            else if let Some(pre_state) = self
                .snapshot_cache
                .try_read_for(BLOCK_PROCESSING_CACHE_LOCK_TIMEOUT)
                .and_then(|snapshot_cache| {
                    snapshot_cache.get_state_for_block_production(head_block_root)
                })
            {
                warn!(
                    self.log,
                    "Block production cache miss";
                    "message" => "falling back to snapshot cache clone",
                    "slot" => slot
                );
                (pre_state.pre_state, pre_state.state_root)
>>>>>>> 44aaf13f
            } else {
                // Fetch the head state advanced through to `slot`, which should be present in the
                // state cache thanks to the state advance timer.
                let (state_root, state) = self
                    .store
                    .get_advanced_hot_state(head_block_root, slot, head_state_root)
                    .map_err(BlockProductionError::FailedToLoadState)?
                    .ok_or(BlockProductionError::UnableToProduceAtSlot(slot))?;
                (state, Some(state_root))
            }
        } else {
            warn!(
                self.log,
                "Producing block that conflicts with head";
                "message" => "this block is more likely to be orphaned",
                "slot" => slot,
            );
            let state = self
                .state_at_slot(slot - 1, StateSkipConfig::WithStateRoots)
                .map_err(|_| BlockProductionError::UnableToProduceAtSlot(slot))?;

            (state, None)
        };

        drop(state_load_timer);

        Ok((state, state_root_opt))
    }

    /// Fetch the beacon state to use for producing a block if a 1-slot proposer re-org is viable.
    ///
    /// This function will return `None` if proposer re-orgs are disabled.
    fn get_state_for_re_org(
        &self,
        slot: Slot,
        head_slot: Slot,
        canonical_head: Hash256,
    ) -> Option<(BeaconState<T::EthSpec>, Hash256)> {
        let re_org_threshold = self.config.re_org_threshold?;

        if self.spec.proposer_score_boost.is_none() {
            warn!(
                self.log,
                "Ignoring proposer re-org configuration";
                "reason" => "this network does not have proposer boost enabled"
            );
            return None;
        }

        let slot_delay = self
            .slot_clock
            .seconds_from_current_slot_start()
            .or_else(|| {
                warn!(
                    self.log,
                    "Not attempting re-org";
                    "error" => "unable to read slot clock"
                );
                None
            })?;

        // Attempt a proposer re-org if:
        //
        // 1. It seems we have time to propagate and still receive the proposer boost.
        // 2. The current head block was seen late.
        // 3. The `get_proposer_head` conditions from fork choice pass.
        let proposing_on_time = slot_delay < self.config.re_org_cutoff(self.spec.seconds_per_slot);
        if !proposing_on_time {
            debug!(
                self.log,
                "Not attempting re-org";
                "reason" => "not proposing on time",
            );
            return None;
        }

        let head_late = self.block_observed_after_attestation_deadline(canonical_head, head_slot);
        if !head_late {
            debug!(
                self.log,
                "Not attempting re-org";
                "reason" => "head not late"
            );
            return None;
        }

        // Is the current head weak and appropriate for re-orging?
        let proposer_head_timer =
            metrics::start_timer(&metrics::BLOCK_PRODUCTION_GET_PROPOSER_HEAD_TIMES);
        let proposer_head = self
            .canonical_head
            .fork_choice_read_lock()
            .get_proposer_head(
                slot,
                canonical_head,
                re_org_threshold,
                &self.config.re_org_disallowed_offsets,
                self.config.re_org_max_epochs_since_finalization,
            )
            .map_err(|e| match e {
                ProposerHeadError::DoNotReOrg(reason) => {
                    debug!(
                        self.log,
                        "Not attempting re-org";
                        "reason" => %reason,
                    );
                }
                ProposerHeadError::Error(e) => {
                    warn!(
                        self.log,
                        "Not attempting re-org";
                        "error" => ?e,
                    );
                }
            })
            .ok()?;
        drop(proposer_head_timer);
        let re_org_parent_block = proposer_head.parent_node.root;
        let re_org_parent_state_root = proposer_head.parent_node.state_root;

<<<<<<< HEAD
        // FIXME(sproul): consider not re-orging if we miss the cache
        let (state_root, state) = self
            .store
            .get_advanced_hot_state(re_org_parent_block, slot, re_org_parent_state_root)
            .map_err(|e| {
                warn!(
=======
        // Only attempt a re-org if we hit the block production cache or snapshot cache.
        let pre_state = self
            .block_production_state
            .lock()
            .take()
            .and_then(|(cached_block_root, state)| {
                (cached_block_root == re_org_parent_block).then_some(state)
            })
            .or_else(|| {
                warn!(
                    self.log,
                    "Block production cache miss";
                    "message" => "falling back to snapshot cache during re-org",
                    "slot" => slot,
                    "block_root" => ?re_org_parent_block
                );
                self.snapshot_cache
                    .try_read_for(BLOCK_PROCESSING_CACHE_LOCK_TIMEOUT)
                    .and_then(|snapshot_cache| {
                        snapshot_cache.get_state_for_block_production(re_org_parent_block)
                    })
            })
            .or_else(|| {
                debug!(
>>>>>>> 44aaf13f
                    self.log,
                    "Error loading block production state";
                    "error" => ?e,
                );
            })
            .ok()??;

        info!(
            self.log,
            "Attempting re-org due to weak head";
            "weak_head" => ?canonical_head,
            "parent" => ?re_org_parent_block,
            "head_weight" => proposer_head.head_node.weight,
            "threshold_weight" => proposer_head.re_org_weight_threshold
        );

        Some((state, state_root))
    }

    /// Get the proposer index and `prev_randao` value for a proposal at slot `proposal_slot`.
    ///
    /// The `proposer_head` may be the head block of `cached_head` or its parent. An error will
    /// be returned for any other value.
    pub fn get_pre_payload_attributes(
        &self,
        proposal_slot: Slot,
        proposer_head: Hash256,
        cached_head: &CachedHead<T::EthSpec>,
    ) -> Result<Option<PrePayloadAttributes>, Error> {
        let proposal_epoch = proposal_slot.epoch(T::EthSpec::slots_per_epoch());

        let head_block_root = cached_head.head_block_root();
        let head_parent_block_root = cached_head.parent_block_root();

        // The proposer head must be equal to the canonical head or its parent.
        if proposer_head != head_block_root && proposer_head != head_parent_block_root {
            warn!(
                self.log,
                "Unable to compute payload attributes";
                "block_root" => ?proposer_head,
                "head_block_root" => ?head_block_root,
            );
            return Ok(None);
        }

        // Compute the proposer index.
        let head_epoch = cached_head.head_slot().epoch(T::EthSpec::slots_per_epoch());
        let shuffling_decision_root = if head_epoch == proposal_epoch {
            cached_head
                .snapshot
                .beacon_state
                .proposer_shuffling_decision_root(proposer_head)?
        } else {
            proposer_head
        };
        let cached_proposer = self
            .beacon_proposer_cache
            .lock()
            .get_slot::<T::EthSpec>(shuffling_decision_root, proposal_slot);
        let proposer_index = if let Some(proposer) = cached_proposer {
            proposer.index as u64
        } else {
            if head_epoch + 2 < proposal_epoch {
                warn!(
                    self.log,
                    "Skipping proposer preparation";
                    "msg" => "this is a non-critical issue that can happen on unhealthy nodes or \
                              networks.",
                    "proposal_epoch" => proposal_epoch,
                    "head_epoch" => head_epoch,
                );

                // Don't skip the head forward more than two epochs. This avoids burdening an
                // unhealthy node.
                //
                // Although this node might miss out on preparing for a proposal, they should still
                // be able to propose. This will prioritise beacon chain health over efficient
                // packing of execution blocks.
                return Ok(None);
            }

            let (proposers, decision_root, _, fork) =
                compute_proposer_duties_from_head(proposal_epoch, self)?;

            let proposer_offset = (proposal_slot % T::EthSpec::slots_per_epoch()).as_usize();
            let proposer = *proposers
                .get(proposer_offset)
                .ok_or(BeaconChainError::NoProposerForSlot(proposal_slot))?;

            self.beacon_proposer_cache.lock().insert(
                proposal_epoch,
                decision_root,
                proposers,
                fork,
            )?;

            // It's possible that the head changes whilst computing these duties. If so, abandon
            // this routine since the change of head would have also spawned another instance of
            // this routine.
            //
            // Exit now, after updating the cache.
            if decision_root != shuffling_decision_root {
                warn!(
                    self.log,
                    "Head changed during proposer preparation";
                );
                return Ok(None);
            }

            proposer as u64
        };

        // Get the `prev_randao` and parent block number.
        let head_block_number = cached_head.head_block_number()?;
        let (prev_randao, parent_block_number) = if proposer_head == head_parent_block_root {
            (
                cached_head.parent_random()?,
                head_block_number.saturating_sub(1),
            )
        } else {
            (cached_head.head_random()?, head_block_number)
        };

        Ok(Some(PrePayloadAttributes {
            proposer_index,
            prev_randao,
            parent_block_number,
            parent_beacon_block_root: proposer_head,
        }))
    }

    pub fn get_expected_withdrawals(
        &self,
        forkchoice_update_params: &ForkchoiceUpdateParameters,
        proposal_slot: Slot,
    ) -> Result<Withdrawals<T::EthSpec>, Error> {
        let cached_head = self.canonical_head.cached_head();
        let head_state = &cached_head.snapshot.beacon_state;

        let parent_block_root = forkchoice_update_params.head_root;

        // FIXME(sproul): optimise this for tree-states
        let (unadvanced_state, unadvanced_state_root) =
            if cached_head.head_block_root() == parent_block_root {
                (Cow::Borrowed(head_state), cached_head.head_state_root())
            } else {
                info!(
                    self.log,
                    "Missed snapshot cache during withdrawals calculation";
                    "slot" => proposal_slot,
                    "parent_block_root" => ?parent_block_root
                );
                let block = self
                    .get_blinded_block(&parent_block_root)?
                    .ok_or(Error::MissingBeaconBlock(parent_block_root))?;
                let state = self
                    .get_state(&block.state_root(), Some(block.slot()))?
                    .ok_or(Error::MissingBeaconState(block.state_root()))?;
                (Cow::Owned(state), block.state_root())
            };

        // Parent state epoch is the same as the proposal, we don't need to advance because the
        // list of expected withdrawals can only change after an epoch advance or a
        // block application.
        let proposal_epoch = proposal_slot.epoch(T::EthSpec::slots_per_epoch());
        if head_state.current_epoch() == proposal_epoch {
            return get_expected_withdrawals(&unadvanced_state, &self.spec)
                .map_err(Error::PrepareProposerFailed);
        }

        // Advance the state using the partial method.
        debug!(
            self.log,
            "Advancing state for withdrawals calculation";
            "proposal_slot" => proposal_slot,
            "parent_block_root" => ?parent_block_root,
        );
        let mut advanced_state = unadvanced_state.into_owned();
        partial_state_advance(
            &mut advanced_state,
            Some(unadvanced_state_root),
            proposal_epoch.start_slot(T::EthSpec::slots_per_epoch()),
            &self.spec,
        )?;
        get_expected_withdrawals(&advanced_state, &self.spec).map_err(Error::PrepareProposerFailed)
    }

    /// Determine whether a fork choice update to the execution layer should be overridden.
    ///
    /// This is *only* necessary when proposer re-orgs are enabled, because we have to prevent the
    /// execution layer from enshrining the block we want to re-org as the head.
    ///
    /// This function uses heuristics that align quite closely but not exactly with the re-org
    /// conditions set out in `get_state_for_re_org` and `get_proposer_head`. The differences are
    /// documented below.
    fn overridden_forkchoice_update_params(
        &self,
        canonical_forkchoice_params: ForkchoiceUpdateParameters,
    ) -> Result<ForkchoiceUpdateParameters, Error> {
        self.overridden_forkchoice_update_params_or_failure_reason(&canonical_forkchoice_params)
            .or_else(|e| match e {
                ProposerHeadError::DoNotReOrg(reason) => {
                    trace!(
                        self.log,
                        "Not suppressing fork choice update";
                        "reason" => %reason,
                    );
                    Ok(canonical_forkchoice_params)
                }
                ProposerHeadError::Error(e) => Err(e),
            })
    }

    fn overridden_forkchoice_update_params_or_failure_reason(
        &self,
        canonical_forkchoice_params: &ForkchoiceUpdateParameters,
    ) -> Result<ForkchoiceUpdateParameters, ProposerHeadError<Error>> {
        let _timer = metrics::start_timer(&metrics::FORK_CHOICE_OVERRIDE_FCU_TIMES);

        // Never override if proposer re-orgs are disabled.
        let re_org_threshold = self
            .config
            .re_org_threshold
            .ok_or(DoNotReOrg::ReOrgsDisabled)?;

        let head_block_root = canonical_forkchoice_params.head_root;

        // Perform initial checks and load the relevant info from fork choice.
        let info = self
            .canonical_head
            .fork_choice_read_lock()
            .get_preliminary_proposer_head(
                head_block_root,
                re_org_threshold,
                &self.config.re_org_disallowed_offsets,
                self.config.re_org_max_epochs_since_finalization,
            )
            .map_err(|e| e.map_inner_error(Error::ProposerHeadForkChoiceError))?;

        // The slot of our potential re-org block is always 1 greater than the head block because we
        // only attempt single-slot re-orgs.
        let head_slot = info.head_node.slot;
        let re_org_block_slot = head_slot + 1;
        let fork_choice_slot = info.current_slot;

        // If a re-orging proposal isn't made by the `re_org_cutoff` then we give up
        // and allow the fork choice update for the canonical head through so that we may attest
        // correctly.
        let current_slot_ok = if head_slot == fork_choice_slot {
            true
        } else if re_org_block_slot == fork_choice_slot {
            self.slot_clock
                .start_of(re_org_block_slot)
                .and_then(|slot_start| {
                    let now = self.slot_clock.now_duration()?;
                    let slot_delay = now.saturating_sub(slot_start);
                    Some(slot_delay <= self.config.re_org_cutoff(self.spec.seconds_per_slot))
                })
                .unwrap_or(false)
        } else {
            false
        };
        if !current_slot_ok {
            return Err(DoNotReOrg::HeadDistance.into());
        }

        // Only attempt a re-org if we have a proposer registered for the re-org slot.
        let proposing_at_re_org_slot = {
            // The proposer shuffling has the same decision root as the next epoch attestation
            // shuffling. We know our re-org block is not on the epoch boundary, so it has the
            // same proposer shuffling as the head (but not necessarily the parent which may lie
            // in the previous epoch).
            let shuffling_decision_root = info
                .head_node
                .next_epoch_shuffling_id
                .shuffling_decision_block;
            let proposer_index = self
                .beacon_proposer_cache
                .lock()
                .get_slot::<T::EthSpec>(shuffling_decision_root, re_org_block_slot)
                .ok_or_else(|| {
                    debug!(
                        self.log,
                        "Fork choice override proposer shuffling miss";
                        "slot" => re_org_block_slot,
                        "decision_root" => ?shuffling_decision_root,
                    );
                    DoNotReOrg::NotProposing
                })?
                .index as u64;

            self.execution_layer
                .as_ref()
                .ok_or(ProposerHeadError::Error(Error::ExecutionLayerMissing))?
                .has_proposer_preparation_data_blocking(proposer_index)
        };
        if !proposing_at_re_org_slot {
            return Err(DoNotReOrg::NotProposing.into());
        }

        // If the current slot is already equal to the proposal slot (or we are in the tail end of
        // the prior slot), then check the actual weight of the head against the re-org threshold.
        let head_weak = if fork_choice_slot == re_org_block_slot {
            info.head_node.weight < info.re_org_weight_threshold
        } else {
            true
        };
        if !head_weak {
            return Err(DoNotReOrg::HeadNotWeak {
                head_weight: info.head_node.weight,
                re_org_weight_threshold: info.re_org_weight_threshold,
            }
            .into());
        }

        // Check that the head block arrived late and is vulnerable to a re-org. This check is only
        // a heuristic compared to the proper weight check in `get_state_for_re_org`, the reason
        // being that we may have only *just* received the block and not yet processed any
        // attestations for it. We also can't dequeue attestations for the block during the
        // current slot, which would be necessary for determining its weight.
        let head_block_late =
            self.block_observed_after_attestation_deadline(head_block_root, head_slot);
        if !head_block_late {
            return Err(DoNotReOrg::HeadNotLate.into());
        }

        let parent_head_hash = info.parent_node.execution_status.block_hash();
        let forkchoice_update_params = ForkchoiceUpdateParameters {
            head_root: info.parent_node.root,
            head_hash: parent_head_hash,
            justified_hash: canonical_forkchoice_params.justified_hash,
            finalized_hash: canonical_forkchoice_params.finalized_hash,
        };

        debug!(
            self.log,
            "Fork choice update overridden";
            "canonical_head" => ?head_block_root,
            "override" => ?info.parent_node.root,
            "slot" => fork_choice_slot,
        );

        Ok(forkchoice_update_params)
    }

    /// Check if the block with `block_root` was observed after the attestation deadline of `slot`.
    fn block_observed_after_attestation_deadline(&self, block_root: Hash256, slot: Slot) -> bool {
        let block_delays = self.block_times_cache.read().get_block_delays(
            block_root,
            self.slot_clock
                .start_of(slot)
                .unwrap_or_else(|| Duration::from_secs(0)),
        );
        block_delays.observed.map_or(false, |delay| {
            delay > self.slot_clock.unagg_attestation_production_delay()
        })
    }

    /// Produce a block for some `slot` upon the given `state`.
    ///
    /// Typically the `self.produce_block()` function should be used, instead of calling this
    /// function directly. This function is useful for purposefully creating forks or blocks at
    /// non-current slots.
    ///
    /// If required, the given state will be advanced to the given `produce_at_slot`, then a block
    /// will be produced at that slot height.
    ///
    /// The provided `state_root_opt` should only ever be set to `Some` if the contained value is
    /// equal to the root of `state`. Providing this value will serve as an optimization to avoid
    /// performing a tree hash in some scenarios.
    #[allow(clippy::too_many_arguments)]
    pub async fn produce_block_on_state(
        self: &Arc<Self>,
        state: BeaconState<T::EthSpec>,
        state_root_opt: Option<Hash256>,
        produce_at_slot: Slot,
        randao_reveal: Signature,
        validator_graffiti: Option<Graffiti>,
        verification: ProduceBlockVerification,
        block_production_version: BlockProductionVersion,
    ) -> Result<BeaconBlockResponseType<T::EthSpec>, BlockProductionError> {
        // Part 1/3 (blocking)
        //
        // Perform the state advance and block-packing functions.
        let chain = self.clone();
        let mut partial_beacon_block = self
            .task_executor
            .spawn_blocking_handle(
                move || {
                    chain.produce_partial_beacon_block(
                        state,
                        state_root_opt,
                        produce_at_slot,
                        randao_reveal,
                        validator_graffiti,
                        block_production_version,
                    )
                },
                "produce_partial_beacon_block",
            )
            .ok_or(BlockProductionError::ShuttingDown)?
            .await
            .map_err(BlockProductionError::TokioJoin)??;
        // Part 2/3 (async)
        //
        // Wait for the execution layer to return an execution payload (if one is required).
        let prepare_payload_handle = partial_beacon_block.prepare_payload_handle.take();
        let block_contents_type_option =
            if let Some(prepare_payload_handle) = prepare_payload_handle {
                Some(
                    prepare_payload_handle
                        .await
                        .map_err(BlockProductionError::TokioJoin)?
                        .ok_or(BlockProductionError::ShuttingDown)??,
                )
            } else {
                None
            };
        // Part 3/3 (blocking)
        if let Some(block_contents_type) = block_contents_type_option {
            match block_contents_type {
                BlockProposalContentsType::Full(block_contents) => {
                    let chain = self.clone();
                    let beacon_block_response = self
                        .task_executor
                        .spawn_blocking_handle(
                            move || {
                                chain.complete_partial_beacon_block(
                                    partial_beacon_block,
                                    Some(block_contents),
                                    verification,
                                )
                            },
                            "complete_partial_beacon_block",
                        )
                        .ok_or(BlockProductionError::ShuttingDown)?
                        .await
                        .map_err(BlockProductionError::TokioJoin)??;

                    Ok(BeaconBlockResponseType::Full(beacon_block_response))
                }
                BlockProposalContentsType::Blinded(block_contents) => {
                    let chain = self.clone();
                    let beacon_block_response = self
                        .task_executor
                        .spawn_blocking_handle(
                            move || {
                                chain.complete_partial_beacon_block(
                                    partial_beacon_block,
                                    Some(block_contents),
                                    verification,
                                )
                            },
                            "complete_partial_beacon_block",
                        )
                        .ok_or(BlockProductionError::ShuttingDown)?
                        .await
                        .map_err(BlockProductionError::TokioJoin)??;

                    Ok(BeaconBlockResponseType::Blinded(beacon_block_response))
                }
            }
        } else {
            let chain = self.clone();
            let beacon_block_response = self
                .task_executor
                .spawn_blocking_handle(
                    move || {
                        chain.complete_partial_beacon_block(
                            partial_beacon_block,
                            None,
                            verification,
                        )
                    },
                    "complete_partial_beacon_block",
                )
                .ok_or(BlockProductionError::ShuttingDown)?
                .await
                .map_err(BlockProductionError::TokioJoin)??;

            Ok(BeaconBlockResponseType::Full(beacon_block_response))
        }
    }

    fn produce_partial_beacon_block(
        self: &Arc<Self>,
        mut state: BeaconState<T::EthSpec>,
        state_root_opt: Option<Hash256>,
        produce_at_slot: Slot,
        randao_reveal: Signature,
        validator_graffiti: Option<Graffiti>,
        block_production_version: BlockProductionVersion,
    ) -> Result<PartialBeaconBlock<T::EthSpec>, BlockProductionError> {
        let eth1_chain = self
            .eth1_chain
            .as_ref()
            .ok_or(BlockProductionError::NoEth1ChainConnection)?;

        // It is invalid to try to produce a block using a state from a future slot.
        if state.slot() > produce_at_slot {
            return Err(BlockProductionError::StateSlotTooHigh {
                produce_at_slot,
                state_slot: state.slot(),
            });
        }

        let slot_timer = metrics::start_timer(&metrics::BLOCK_PRODUCTION_SLOT_PROCESS_TIMES);

        // Ensure the state has performed a complete transition into the required slot.
        complete_state_advance(&mut state, state_root_opt, produce_at_slot, &self.spec)?;

        drop(slot_timer);

        state.build_committee_cache(RelativeEpoch::Current, &self.spec)?;
        state.apply_pending_mutations()?;

        let parent_root = if state.slot() > 0 {
            *state
                .get_block_root(state.slot() - 1)
                .map_err(|_| BlockProductionError::UnableToGetBlockRootFromState)?
        } else {
            state.latest_block_header().canonical_root()
        };

        let proposer_index = state.get_beacon_proposer_index(state.slot(), &self.spec)? as u64;

        let pubkey = state
            .validators()
            .get(proposer_index as usize)
            .map(|v| *v.pubkey())
            .ok_or(BlockProductionError::BeaconChain(
                BeaconChainError::ValidatorIndexUnknown(proposer_index as usize),
            ))?;

        let builder_params = BuilderParams {
            pubkey,
            slot: state.slot(),
            chain_health: self
                .is_healthy(&parent_root)
                .map_err(BlockProductionError::BeaconChain)?,
        };

        // If required, start the process of loading an execution payload from the EL early. This
        // allows it to run concurrently with things like attestation packing.
        let prepare_payload_handle = match &state {
            BeaconState::Base(_) | BeaconState::Altair(_) => None,
            BeaconState::Merge(_) | BeaconState::Capella(_) | BeaconState::Deneb(_) => {
                let prepare_payload_handle = get_execution_payload(
                    self.clone(),
                    &state,
                    parent_root,
                    proposer_index,
                    builder_params,
                    block_production_version,
                )?;
                Some(prepare_payload_handle)
            }
        };

        let (mut proposer_slashings, mut attester_slashings, mut voluntary_exits) =
            self.op_pool.get_slashings_and_exits(&state, &self.spec);

        let eth1_data = eth1_chain.eth1_data_for_block_production(&state, &self.spec)?;

        let deposits = eth1_chain.deposits_for_block_inclusion(&state, &eth1_data, &self.spec)?;

        let bls_to_execution_changes = self
            .op_pool
            .get_bls_to_execution_changes(&state, &self.spec);

        // Iterate through the naive aggregation pool and ensure all the attestations from there
        // are included in the operation pool.
        let unagg_import_timer =
            metrics::start_timer(&metrics::BLOCK_PRODUCTION_UNAGGREGATED_TIMES);
        for attestation in self.naive_aggregation_pool.read().iter() {
            let import = |attestation: &Attestation<T::EthSpec>| {
                let attesting_indices = get_attesting_indices_from_state(&state, attestation)?;
                self.op_pool
                    .insert_attestation(attestation.clone(), attesting_indices)
            };
            if let Err(e) = import(attestation) {
                // Don't stop block production if there's an error, just create a log.
                error!(
                    self.log,
                    "Attestation did not transfer to op pool";
                    "reason" => ?e
                );
            }
        }
        drop(unagg_import_timer);

        // Override the beacon node's graffiti with graffiti from the validator, if present.
        let graffiti = match validator_graffiti {
            Some(graffiti) => graffiti,
            None => self.graffiti,
        };

        let attestation_packing_timer =
            metrics::start_timer(&metrics::BLOCK_PRODUCTION_ATTESTATION_TIMES);

        state.build_total_active_balance_cache_at(state.current_epoch(), &self.spec)?;
        let mut prev_filter_cache = HashMap::new();
        let prev_attestation_filter = |att: &AttestationRef<T::EthSpec>| {
            self.filter_op_pool_attestation(&mut prev_filter_cache, att, &state)
        };
        let mut curr_filter_cache = HashMap::new();
        let curr_attestation_filter = |att: &AttestationRef<T::EthSpec>| {
            self.filter_op_pool_attestation(&mut curr_filter_cache, att, &state)
        };

        let mut attestations = self
            .op_pool
            .get_attestations(
                &state,
                prev_attestation_filter,
                curr_attestation_filter,
                &self.spec,
            )
            .map_err(BlockProductionError::OpPoolError)?;
        drop(attestation_packing_timer);

        // If paranoid mode is enabled re-check the signatures of every included message.
        // This will be a lot slower but guards against bugs in block production and can be
        // quickly rolled out without a release.
        if self.config.paranoid_block_proposal {
            let mut tmp_ctxt = ConsensusContext::new(state.slot());
            attestations.retain(|att| {
                verify_attestation_for_block_inclusion(
                    &state,
                    att,
                    &mut tmp_ctxt,
                    VerifySignatures::True,
                    &self.spec,
                )
                .map_err(|e| {
                    warn!(
                        self.log,
                        "Attempted to include an invalid attestation";
                        "err" => ?e,
                        "block_slot" => state.slot(),
                        "attestation" => ?att
                    );
                })
                .is_ok()
            });

            proposer_slashings.retain(|slashing| {
                slashing
                    .clone()
                    .validate(&state, &self.spec)
                    .map_err(|e| {
                        warn!(
                            self.log,
                            "Attempted to include an invalid proposer slashing";
                            "err" => ?e,
                            "block_slot" => state.slot(),
                            "slashing" => ?slashing
                        );
                    })
                    .is_ok()
            });

            attester_slashings.retain(|slashing| {
                slashing
                    .clone()
                    .validate(&state, &self.spec)
                    .map_err(|e| {
                        warn!(
                            self.log,
                            "Attempted to include an invalid attester slashing";
                            "err" => ?e,
                            "block_slot" => state.slot(),
                            "slashing" => ?slashing
                        );
                    })
                    .is_ok()
            });

            voluntary_exits.retain(|exit| {
                exit.clone()
                    .validate(&state, &self.spec)
                    .map_err(|e| {
                        warn!(
                            self.log,
                            "Attempted to include an invalid proposer slashing";
                            "err" => ?e,
                            "block_slot" => state.slot(),
                            "exit" => ?exit
                        );
                    })
                    .is_ok()
            });
        }

        let slot = state.slot();

        let sync_aggregate = if matches!(&state, BeaconState::Base(_)) {
            None
        } else {
            let sync_aggregate = self
                .op_pool
                .get_sync_aggregate(&state)
                .map_err(BlockProductionError::OpPoolError)?
                .unwrap_or_else(|| {
                    warn!(
                        self.log,
                        "Producing block with no sync contributions";
                        "slot" => state.slot(),
                    );
                    SyncAggregate::new()
                });
            Some(sync_aggregate)
        };

        Ok(PartialBeaconBlock {
            state,
            slot,
            proposer_index,
            parent_root,
            randao_reveal,
            eth1_data,
            graffiti,
            proposer_slashings,
            attester_slashings,
            attestations,
            deposits,
            voluntary_exits,
            sync_aggregate,
            prepare_payload_handle,
            bls_to_execution_changes,
        })
    }

    fn complete_partial_beacon_block<Payload: AbstractExecPayload<T::EthSpec>>(
        &self,
        partial_beacon_block: PartialBeaconBlock<T::EthSpec>,
        block_contents: Option<BlockProposalContents<T::EthSpec, Payload>>,
        verification: ProduceBlockVerification,
    ) -> Result<BeaconBlockResponse<T::EthSpec, Payload>, BlockProductionError> {
        let PartialBeaconBlock {
            mut state,
            slot,
            proposer_index,
            parent_root,
            randao_reveal,
            eth1_data,
            graffiti,
            proposer_slashings,
            attester_slashings,
            attestations,
            deposits,
            voluntary_exits,
            sync_aggregate,
            // We don't need the prepare payload handle since the `execution_payload` is passed into
            // this function. We can assume that the handle has already been consumed in order to
            // produce said `execution_payload`.
            prepare_payload_handle: _,
            bls_to_execution_changes,
        } = partial_beacon_block;

        let (inner_block, blobs_opt, proofs_opt, execution_payload_value) = match &state {
            BeaconState::Base(_) => (
                BeaconBlock::Base(BeaconBlockBase {
                    slot,
                    proposer_index,
                    parent_root,
                    state_root: Hash256::zero(),
                    body: BeaconBlockBodyBase {
                        randao_reveal,
                        eth1_data,
                        graffiti,
                        proposer_slashings: proposer_slashings.into(),
                        attester_slashings: attester_slashings.into(),
                        attestations: attestations.into(),
                        deposits: deposits.into(),
                        voluntary_exits: voluntary_exits.into(),
                        _phantom: PhantomData,
                    },
                }),
                None,
                None,
                Uint256::zero(),
            ),
            BeaconState::Altair(_) => (
                BeaconBlock::Altair(BeaconBlockAltair {
                    slot,
                    proposer_index,
                    parent_root,
                    state_root: Hash256::zero(),
                    body: BeaconBlockBodyAltair {
                        randao_reveal,
                        eth1_data,
                        graffiti,
                        proposer_slashings: proposer_slashings.into(),
                        attester_slashings: attester_slashings.into(),
                        attestations: attestations.into(),
                        deposits: deposits.into(),
                        voluntary_exits: voluntary_exits.into(),
                        sync_aggregate: sync_aggregate
                            .ok_or(BlockProductionError::MissingSyncAggregate)?,
                        _phantom: PhantomData,
                    },
                }),
                None,
                None,
                Uint256::zero(),
            ),
            BeaconState::Merge(_) => {
                let block_proposal_contents =
                    block_contents.ok_or(BlockProductionError::MissingExecutionPayload)?;
                let execution_payload_value = block_proposal_contents.block_value().to_owned();
                (
                    BeaconBlock::Merge(BeaconBlockMerge {
                        slot,
                        proposer_index,
                        parent_root,
                        state_root: Hash256::zero(),
                        body: BeaconBlockBodyMerge {
                            randao_reveal,
                            eth1_data,
                            graffiti,
                            proposer_slashings: proposer_slashings.into(),
                            attester_slashings: attester_slashings.into(),
                            attestations: attestations.into(),
                            deposits: deposits.into(),
                            voluntary_exits: voluntary_exits.into(),
                            sync_aggregate: sync_aggregate
                                .ok_or(BlockProductionError::MissingSyncAggregate)?,
                            execution_payload: block_proposal_contents
                                .to_payload()
                                .try_into()
                                .map_err(|_| BlockProductionError::InvalidPayloadFork)?,
                        },
                    }),
                    None,
                    None,
                    execution_payload_value,
                )
            }
            BeaconState::Capella(_) => {
                let block_proposal_contents =
                    block_contents.ok_or(BlockProductionError::MissingExecutionPayload)?;
                let execution_payload_value = block_proposal_contents.block_value().to_owned();

                (
                    BeaconBlock::Capella(BeaconBlockCapella {
                        slot,
                        proposer_index,
                        parent_root,
                        state_root: Hash256::zero(),
                        body: BeaconBlockBodyCapella {
                            randao_reveal,
                            eth1_data,
                            graffiti,
                            proposer_slashings: proposer_slashings.into(),
                            attester_slashings: attester_slashings.into(),
                            attestations: attestations.into(),
                            deposits: deposits.into(),
                            voluntary_exits: voluntary_exits.into(),
                            sync_aggregate: sync_aggregate
                                .ok_or(BlockProductionError::MissingSyncAggregate)?,
                            execution_payload: block_proposal_contents
                                .to_payload()
                                .try_into()
                                .map_err(|_| BlockProductionError::InvalidPayloadFork)?,
                            bls_to_execution_changes: bls_to_execution_changes.into(),
                        },
                    }),
                    None,
                    None,
                    execution_payload_value,
                )
            }
            BeaconState::Deneb(_) => {
                let (payload, kzg_commitments, blobs, proofs, execution_payload_value) =
                    block_contents
                        .ok_or(BlockProductionError::MissingExecutionPayload)?
                        .deconstruct();

                (
                    BeaconBlock::Deneb(BeaconBlockDeneb {
                        slot,
                        proposer_index,
                        parent_root,
                        state_root: Hash256::zero(),
                        body: BeaconBlockBodyDeneb {
                            randao_reveal,
                            eth1_data,
                            graffiti,
                            proposer_slashings: proposer_slashings.into(),
                            attester_slashings: attester_slashings.into(),
                            attestations: attestations.into(),
                            deposits: deposits.into(),
                            voluntary_exits: voluntary_exits.into(),
                            sync_aggregate: sync_aggregate
                                .ok_or(BlockProductionError::MissingSyncAggregate)?,
                            execution_payload: payload
                                .try_into()
                                .map_err(|_| BlockProductionError::InvalidPayloadFork)?,
                            bls_to_execution_changes: bls_to_execution_changes.into(),
                            blob_kzg_commitments: kzg_commitments
                                .ok_or(BlockProductionError::InvalidPayloadFork)?,
                        },
                    }),
                    blobs,
                    proofs,
                    execution_payload_value,
                )
            }
        };

        let block = SignedBeaconBlock::from_block(
            inner_block,
            // The block is not signed here, that is the task of a validator client.
            Signature::empty(),
        );

        let block_size = block.ssz_bytes_len();
        debug!(
            self.log,
            "Produced block on state";
            "block_size" => block_size,
        );

        metrics::observe(&metrics::BLOCK_SIZE, block_size as f64);

        if block_size > self.config.max_network_size {
            return Err(BlockProductionError::BlockTooLarge(block_size));
        }

        let process_timer = metrics::start_timer(&metrics::BLOCK_PRODUCTION_PROCESS_TIMES);
        let signature_strategy = match verification {
            ProduceBlockVerification::VerifyRandao => BlockSignatureStrategy::VerifyRandao,
            ProduceBlockVerification::NoVerification => BlockSignatureStrategy::NoVerification,
        };

        // Use a context without block root or proposer index so that both are checked.
        let mut ctxt = ConsensusContext::new(block.slot());

        let consensus_block_value = self
            .compute_beacon_block_reward(block.message(), Hash256::zero(), &mut state)
            .map(|reward| reward.total)
            .unwrap_or(0);

        per_block_processing(
            &mut state,
            &block,
            signature_strategy,
            StateProcessingStrategy::Accurate,
            VerifyBlockRoot::True,
            &mut ctxt,
            &self.spec,
        )?;
        drop(process_timer);

        let state_root_timer = metrics::start_timer(&metrics::BLOCK_PRODUCTION_STATE_ROOT_TIMES);
        let state_root = state.update_tree_hash_cache()?;
        drop(state_root_timer);

        let (mut block, _) = block.deconstruct();
        *block.state_root_mut() = state_root;

        let blobs_verification_timer =
            metrics::start_timer(&metrics::BLOCK_PRODUCTION_BLOBS_VERIFICATION_TIMES);
        let maybe_sidecar_list = match (blobs_opt, proofs_opt) {
            (Some(blobs_or_blobs_roots), Some(proofs)) => {
                let expected_kzg_commitments =
                    block.body().blob_kzg_commitments().map_err(|_| {
                        BlockProductionError::InvalidBlockVariant(
                            "deneb block does not contain kzg commitments".to_string(),
                        )
                    })?;

                if expected_kzg_commitments.len() != blobs_or_blobs_roots.len() {
                    return Err(BlockProductionError::MissingKzgCommitment(format!(
                        "Missing KZG commitment for slot {}. Expected {}, got: {}",
                        block.slot(),
                        blobs_or_blobs_roots.len(),
                        expected_kzg_commitments.len()
                    )));
                }

                let kzg_proofs = Vec::from(proofs);

                if let Some(blobs) = blobs_or_blobs_roots.blobs() {
                    let kzg = self
                        .kzg
                        .as_ref()
                        .ok_or(BlockProductionError::TrustedSetupNotInitialized)?;
                    kzg_utils::validate_blobs::<T::EthSpec>(
                        kzg,
                        expected_kzg_commitments,
                        blobs.iter().collect(),
                        &kzg_proofs,
                    )
                    .map_err(BlockProductionError::KzgError)?;
                }

                Some(
                    Sidecar::build_sidecar(
                        blobs_or_blobs_roots,
                        &block,
                        expected_kzg_commitments,
                        kzg_proofs,
                    )
                    .map_err(BlockProductionError::FailedToBuildBlobSidecars)?,
                )
            }
            _ => None,
        };

        drop(blobs_verification_timer);

        metrics::inc_counter(&metrics::BLOCK_PRODUCTION_SUCCESSES);

        trace!(
            self.log,
            "Produced beacon block";
            "parent" => ?block.parent_root(),
            "attestations" => block.body().attestations().len(),
            "slot" => block.slot()
        );

        Ok(BeaconBlockResponse {
            block,
            state,
            maybe_side_car: maybe_sidecar_list,
            execution_payload_value: Some(execution_payload_value),
            consensus_block_value: Some(consensus_block_value),
        })
    }

    /// This method must be called whenever an execution engine indicates that a payload is
    /// invalid.
    ///
    /// Fork choice will be run after the invalidation. The client may be shut down if the `op`
    /// results in the justified checkpoint being invalidated.
    ///
    /// See the documentation of `InvalidationOperation` for information about defining `op`.
    pub async fn process_invalid_execution_payload(
        self: &Arc<Self>,
        op: &InvalidationOperation,
    ) -> Result<(), Error> {
        debug!(
            self.log,
            "Processing payload invalidation";
            "op" => ?op,
        );

        // Update the execution status in fork choice.
        //
        // Use a blocking task since it interacts with the `canonical_head` lock. Lock contention
        // on the core executor is bad.
        let chain = self.clone();
        let inner_op = op.clone();
        let fork_choice_result = self
            .spawn_blocking_handle(
                move || {
                    chain
                        .canonical_head
                        .fork_choice_write_lock()
                        .on_invalid_execution_payload(&inner_op)
                },
                "invalid_payload_fork_choice_update",
            )
            .await?;

        // Update fork choice.
        if let Err(e) = fork_choice_result {
            crit!(
                self.log,
                "Failed to process invalid payload";
                "error" => ?e,
                "latest_valid_ancestor" => ?op.latest_valid_ancestor(),
                "block_root" => ?op.block_root(),
            );
        }

        // Run fork choice since it's possible that the payload invalidation might result in a new
        // head.
        self.recompute_head_at_current_slot().await;

        // Obtain the justified root from fork choice.
        //
        // Use a blocking task since it interacts with the `canonical_head` lock. Lock contention
        // on the core executor is bad.
        let chain = self.clone();
        let justified_block = self
            .spawn_blocking_handle(
                move || {
                    chain
                        .canonical_head
                        .fork_choice_read_lock()
                        .get_justified_block()
                },
                "invalid_payload_fork_choice_get_justified",
            )
            .await??;

        if justified_block.execution_status.is_invalid() {
            crit!(
                self.log,
                "The justified checkpoint is invalid";
                "msg" => "ensure you are not connected to a malicious network. This error is not \
                recoverable, please reach out to the lighthouse developers for assistance."
            );

            let mut shutdown_sender = self.shutdown_sender();
            if let Err(e) = shutdown_sender.try_send(ShutdownReason::Failure(
                INVALID_JUSTIFIED_PAYLOAD_SHUTDOWN_REASON,
            )) {
                crit!(
                    self.log,
                    "Unable to trigger client shut down";
                    "msg" => "shut down may already be under way",
                    "error" => ?e
                );
            }

            // Return an error here to try and prevent progression by upstream functions.
            return Err(Error::JustifiedPayloadInvalid {
                justified_root: justified_block.root,
                execution_block_hash: justified_block.execution_status.block_hash(),
            });
        }

        Ok(())
    }

    pub fn block_is_known_to_fork_choice(&self, root: &Hash256) -> bool {
        self.canonical_head
            .fork_choice_read_lock()
            .contains_block(root)
    }

    /// Determines the beacon proposer for the next slot. If that proposer is registered in the
    /// `execution_layer`, provide the `execution_layer` with the necessary information to produce
    /// `PayloadAttributes` for future calls to fork choice.
    ///
    /// The `PayloadAttributes` are used by the EL to give it a look-ahead for preparing an optimal
    /// set of transactions for a new `ExecutionPayload`.
    ///
    /// This function will result in a call to `forkchoiceUpdated` on the EL if we're in the
    /// tail-end of the slot (as defined by `self.config.prepare_payload_lookahead`).
    ///
    /// Return `Ok(Some(head_block_root))` if this node prepared to propose at the next slot on
    /// top of `head_block_root`.
    pub async fn prepare_beacon_proposer(
        self: &Arc<Self>,
        current_slot: Slot,
    ) -> Result<Option<Hash256>, Error> {
        let prepare_slot = current_slot + 1;

        // There's no need to run the proposer preparation routine before the bellatrix fork.
        if self.slot_is_prior_to_bellatrix(prepare_slot) {
            return Ok(None);
        }

        let execution_layer = self
            .execution_layer
            .clone()
            .ok_or(Error::ExecutionLayerMissing)?;

        // Nothing to do if there are no proposers registered with the EL, exit early to avoid
        // wasting cycles.
        if !self.config.always_prepare_payload
            && !execution_layer.has_any_proposer_preparation_data().await
        {
            return Ok(None);
        }

        // Load the cached head and its forkchoice update parameters.
        //
        // Use a blocking task since blocking the core executor on the canonical head read lock can
        // block the core tokio executor.
        let chain = self.clone();
        let maybe_prep_data = self
            .spawn_blocking_handle(
                move || {
                    let cached_head = chain.canonical_head.cached_head();

                    // Don't bother with proposer prep if the head is more than
                    // `PREPARE_PROPOSER_HISTORIC_EPOCHS` prior to the current slot.
                    //
                    // This prevents the routine from running during sync.
                    let head_slot = cached_head.head_slot();
                    if head_slot + T::EthSpec::slots_per_epoch() * PREPARE_PROPOSER_HISTORIC_EPOCHS
                        < current_slot
                    {
                        debug!(
                            chain.log,
                            "Head too old for proposer prep";
                            "head_slot" => head_slot,
                            "current_slot" => current_slot,
                        );
                        return Ok(None);
                    }

                    let canonical_fcu_params = cached_head.forkchoice_update_parameters();
                    let fcu_params =
                        chain.overridden_forkchoice_update_params(canonical_fcu_params)?;
                    let pre_payload_attributes = chain.get_pre_payload_attributes(
                        prepare_slot,
                        fcu_params.head_root,
                        &cached_head,
                    )?;
                    Ok::<_, Error>(Some((fcu_params, pre_payload_attributes)))
                },
                "prepare_beacon_proposer_head_read",
            )
            .await??;

        let Some((forkchoice_update_params, Some(pre_payload_attributes))) = maybe_prep_data else {
            // Appropriate log messages have already been logged above and in
            // `get_pre_payload_attributes`.
            return Ok(None);
        };

        // If the execution layer doesn't have any proposer data for this validator then we assume
        // it's not connected to this BN and no action is required.
        let proposer = pre_payload_attributes.proposer_index;
        if !self.config.always_prepare_payload
            && !execution_layer
                .has_proposer_preparation_data(proposer)
                .await
        {
            return Ok(None);
        }

        // Fetch payload attributes from the execution layer's cache, or compute them from scratch
        // if no matching entry is found. This saves recomputing the withdrawals which can take
        // considerable time to compute if a state load is required.
        let head_root = forkchoice_update_params.head_root;
        let payload_attributes = if let Some(payload_attributes) = execution_layer
            .payload_attributes(prepare_slot, head_root)
            .await
        {
            payload_attributes
        } else {
            let prepare_slot_fork = self.spec.fork_name_at_slot::<T::EthSpec>(prepare_slot);
            let withdrawals = match prepare_slot_fork {
                ForkName::Base | ForkName::Altair | ForkName::Merge => None,
                ForkName::Capella | ForkName::Deneb => {
                    let chain = self.clone();
                    self.spawn_blocking_handle(
                        move || {
                            chain.get_expected_withdrawals(&forkchoice_update_params, prepare_slot)
                        },
                        "prepare_beacon_proposer_withdrawals",
                    )
                    .await?
                    .map(Some)?
                }
            };

            let parent_beacon_block_root = match prepare_slot_fork {
                ForkName::Base | ForkName::Altair | ForkName::Merge | ForkName::Capella => None,
                ForkName::Deneb => Some(pre_payload_attributes.parent_beacon_block_root),
            };

            let payload_attributes = PayloadAttributes::new(
                self.slot_clock
                    .start_of(prepare_slot)
                    .ok_or(Error::InvalidSlot(prepare_slot))?
                    .as_secs(),
                pre_payload_attributes.prev_randao,
                execution_layer.get_suggested_fee_recipient(proposer).await,
                withdrawals.map(Into::into),
                parent_beacon_block_root,
            );

            execution_layer
                .insert_proposer(
                    prepare_slot,
                    head_root,
                    proposer,
                    payload_attributes.clone(),
                )
                .await;

            // Only push a log to the user if this is the first time we've seen this proposer for
            // this slot.
            info!(
                self.log,
                "Prepared beacon proposer";
                "prepare_slot" => prepare_slot,
                "validator" => proposer,
                "parent_root" => ?head_root,
            );
            payload_attributes
        };

        // Push a server-sent event (probably to a block builder or relay).
        if let Some(event_handler) = &self.event_handler {
            if event_handler.has_payload_attributes_subscribers() {
                event_handler.register(EventKind::PayloadAttributes(ForkVersionedResponse {
                    data: SseExtendedPayloadAttributes {
                        proposal_slot: prepare_slot,
                        proposer_index: proposer,
                        parent_block_root: head_root,
                        parent_block_number: pre_payload_attributes.parent_block_number,
                        parent_block_hash: forkchoice_update_params.head_hash.unwrap_or_default(),
                        payload_attributes: payload_attributes.into(),
                    },
                    version: Some(self.spec.fork_name_at_slot::<T::EthSpec>(prepare_slot)),
                }));
            }
        }

        let Some(till_prepare_slot) = self.slot_clock.duration_to_slot(prepare_slot) else {
            // `SlotClock::duration_to_slot` will return `None` when we are past the start
            // of `prepare_slot`. Don't bother sending a `forkchoiceUpdated` in that case,
            // it's too late.
            //
            // This scenario might occur on an overloaded/under-resourced node.
            warn!(
                self.log,
                "Delayed proposer preparation";
                "prepare_slot" => prepare_slot,
                "validator" => proposer,
            );
            return Ok(None);
        };

        // If we are close enough to the proposal slot, send an fcU, which will have payload
        // attributes filled in by the execution layer cache we just primed.
        if self.config.always_prepare_payload
            || till_prepare_slot <= self.config.prepare_payload_lookahead
        {
            debug!(
                self.log,
                "Sending forkchoiceUpdate for proposer prep";
                "till_prepare_slot" => ?till_prepare_slot,
                "prepare_slot" => prepare_slot
            );

            self.update_execution_engine_forkchoice(
                current_slot,
                forkchoice_update_params,
                OverrideForkchoiceUpdate::AlreadyApplied,
            )
            .await?;
        }

        Ok(Some(head_root))
    }

    pub async fn update_execution_engine_forkchoice(
        self: &Arc<Self>,
        current_slot: Slot,
        input_params: ForkchoiceUpdateParameters,
        override_forkchoice_update: OverrideForkchoiceUpdate,
    ) -> Result<(), Error> {
        let next_slot = current_slot + 1;

        // There is no need to issue a `forkchoiceUpdated` (fcU) message unless the Bellatrix fork
        // has:
        //
        // 1. Already happened.
        // 2. Will happen in the next slot.
        //
        // The reason for a fcU message in the slot prior to the Bellatrix fork is in case the
        // terminal difficulty has already been reached and a payload preparation message needs to
        // be issued.
        if self.slot_is_prior_to_bellatrix(next_slot) {
            return Ok(());
        }

        let execution_layer = self
            .execution_layer
            .as_ref()
            .ok_or(Error::ExecutionLayerMissing)?;

        // Determine whether to override the forkchoiceUpdated message if we want to re-org
        // the current head at the next slot.
        let params = if override_forkchoice_update == OverrideForkchoiceUpdate::Yes {
            let chain = self.clone();
            self.spawn_blocking_handle(
                move || chain.overridden_forkchoice_update_params(input_params),
                "update_execution_engine_forkchoice_override",
            )
            .await??
        } else {
            input_params
        };

        // Take the global lock for updating the execution engine fork choice.
        //
        // Whilst holding this lock we must:
        //
        // 1. Read the canonical head.
        // 2. Issue a forkchoiceUpdated call to the execution engine.
        //
        // This will allow us to ensure that we provide the execution layer with an *ordered* view
        // of the head. I.e., we will never communicate a past head after communicating a later
        // one.
        //
        // There is a "deadlock warning" in this function. The downside of this nice ordering is the
        // potential for deadlock. I would advise against any other use of
        // `execution_engine_forkchoice_lock` apart from the one here.
        let forkchoice_lock = execution_layer.execution_engine_forkchoice_lock().await;

        let (head_block_root, head_hash, justified_hash, finalized_hash) = if let Some(head_hash) =
            params.head_hash
        {
            (
                params.head_root,
                head_hash,
                params
                    .justified_hash
                    .unwrap_or_else(ExecutionBlockHash::zero),
                params
                    .finalized_hash
                    .unwrap_or_else(ExecutionBlockHash::zero),
            )
        } else {
            // The head block does not have an execution block hash. We must check to see if we
            // happen to be the proposer of the transition block, in which case we still need to
            // send forkchoice_updated.
            match self.spec.fork_name_at_slot::<T::EthSpec>(next_slot) {
                // We are pre-bellatrix; no need to update the EL.
                ForkName::Base | ForkName::Altair => return Ok(()),
                _ => {
                    // We are post-bellatrix
                    if let Some(payload_attributes) = execution_layer
                        .payload_attributes(next_slot, params.head_root)
                        .await
                    {
                        // We are a proposer, check for terminal_pow_block_hash
                        if let Some(terminal_pow_block_hash) = execution_layer
                            .get_terminal_pow_block_hash(&self.spec, payload_attributes.timestamp())
                            .await
                            .map_err(Error::ForkchoiceUpdate)?
                        {
                            info!(
                                self.log,
                                "Prepared POS transition block proposer"; "slot" => next_slot
                            );
                            (
                                params.head_root,
                                terminal_pow_block_hash,
                                params
                                    .justified_hash
                                    .unwrap_or_else(ExecutionBlockHash::zero),
                                params
                                    .finalized_hash
                                    .unwrap_or_else(ExecutionBlockHash::zero),
                            )
                        } else {
                            // TTD hasn't been reached yet, no need to update the EL.
                            return Ok(());
                        }
                    } else {
                        // We are not a proposer, no need to update the EL.
                        return Ok(());
                    }
                }
            }
        };

        let forkchoice_updated_response = execution_layer
            .notify_forkchoice_updated(
                head_hash,
                justified_hash,
                finalized_hash,
                current_slot,
                head_block_root,
            )
            .await
            .map_err(Error::ExecutionForkChoiceUpdateFailed);

        // The head has been read and the execution layer has been updated. It is now valid to send
        // another fork choice update.
        drop(forkchoice_lock);

        match forkchoice_updated_response {
            Ok(status) => match status {
                PayloadStatus::Valid => {
                    // Ensure that fork choice knows that the block is no longer optimistic.
                    let chain = self.clone();
                    let fork_choice_update_result = self
                        .spawn_blocking_handle(
                            move || {
                                chain
                                    .canonical_head
                                    .fork_choice_write_lock()
                                    .on_valid_execution_payload(head_block_root)
                            },
                            "update_execution_engine_valid_payload",
                        )
                        .await?;
                    if let Err(e) = fork_choice_update_result {
                        error!(
                            self.log,
                            "Failed to validate payload";
                            "error" => ?e
                        )
                    };
                    Ok(())
                }
                // There's nothing to be done for a syncing response. If the block is already
                // `SYNCING` in fork choice, there's nothing to do. If already known to be `VALID`
                // or `INVALID` then we don't want to change it to syncing.
                PayloadStatus::Syncing => Ok(()),
                // The specification doesn't list `ACCEPTED` as a valid response to a fork choice
                // update. This response *seems* innocent enough, so we won't return early with an
                // error. However, we create a log to bring attention to the issue.
                PayloadStatus::Accepted => {
                    warn!(
                        self.log,
                        "Fork choice update received ACCEPTED";
                        "msg" => "execution engine provided an unexpected response to a fork \
                        choice update. although this is not a serious issue, please raise \
                        an issue."
                    );
                    Ok(())
                }
                PayloadStatus::Invalid {
                    latest_valid_hash,
                    ref validation_error,
                } => {
                    warn!(
                        self.log,
                        "Invalid execution payload";
                        "validation_error" => ?validation_error,
                        "latest_valid_hash" => ?latest_valid_hash,
                        "head_hash" => ?head_hash,
                        "head_block_root" => ?head_block_root,
                        "method" => "fcU",
                    );

                    match latest_valid_hash {
                        // The `latest_valid_hash` is set to `None` when the EE
                        // "cannot determine the ancestor of the invalid
                        // payload". In such a scenario we should only
                        // invalidate the head block and nothing else.
                        None => {
                            self.process_invalid_execution_payload(
                                &InvalidationOperation::InvalidateOne {
                                    block_root: head_block_root,
                                },
                            )
                            .await?;
                        }
                        // An all-zeros execution block hash implies that
                        // the terminal block was invalid. We are being
                        // explicit in invalidating only the head block in
                        // this case.
                        Some(hash) if hash == ExecutionBlockHash::zero() => {
                            self.process_invalid_execution_payload(
                                &InvalidationOperation::InvalidateOne {
                                    block_root: head_block_root,
                                },
                            )
                            .await?;
                        }
                        // The execution engine has stated that all blocks between the
                        // `head_execution_block_hash` and `latest_valid_hash` are invalid.
                        Some(latest_valid_hash) => {
                            self.process_invalid_execution_payload(
                                &InvalidationOperation::InvalidateMany {
                                    head_block_root,
                                    always_invalidate_head: true,
                                    latest_valid_ancestor: latest_valid_hash,
                                },
                            )
                            .await?;
                        }
                    }

                    Err(BeaconChainError::ExecutionForkChoiceUpdateInvalid { status })
                }
                PayloadStatus::InvalidBlockHash {
                    ref validation_error,
                } => {
                    warn!(
                        self.log,
                        "Invalid execution payload block hash";
                        "validation_error" => ?validation_error,
                        "head_hash" => ?head_hash,
                        "head_block_root" => ?head_block_root,
                        "method" => "fcU",
                    );
                    // The execution engine has stated that the head block is invalid, however it
                    // hasn't returned a latest valid ancestor.
                    //
                    // Using a `None` latest valid ancestor will result in only the head block
                    // being invalidated (no ancestors).
                    self.process_invalid_execution_payload(&InvalidationOperation::InvalidateOne {
                        block_root: head_block_root,
                    })
                    .await?;

                    Err(BeaconChainError::ExecutionForkChoiceUpdateInvalid { status })
                }
            },
            Err(e) => Err(e),
        }
    }

    /// Returns `true` if the given slot is prior to the `bellatrix_fork_epoch`.
    pub fn slot_is_prior_to_bellatrix(&self, slot: Slot) -> bool {
        self.spec.bellatrix_fork_epoch.map_or(true, |bellatrix| {
            slot.epoch(T::EthSpec::slots_per_epoch()) < bellatrix
        })
    }

    /// Returns the value of `execution_optimistic` for `block`.
    ///
    /// Returns `Ok(false)` if the block is pre-Bellatrix, or has `ExecutionStatus::Valid`.
    /// Returns `Ok(true)` if the block has `ExecutionStatus::Optimistic` or has
    /// `ExecutionStatus::Invalid`.
    pub fn is_optimistic_or_invalid_block<Payload: AbstractExecPayload<T::EthSpec>>(
        &self,
        block: &SignedBeaconBlock<T::EthSpec, Payload>,
    ) -> Result<bool, BeaconChainError> {
        // Check if the block is pre-Bellatrix.
        if self.slot_is_prior_to_bellatrix(block.slot()) {
            Ok(false)
        } else {
            self.canonical_head
                .fork_choice_read_lock()
                .is_optimistic_or_invalid_block(&block.canonical_root())
                .map_err(BeaconChainError::ForkChoiceError)
        }
    }

    /// Returns the value of `execution_optimistic` for `head_block`.
    ///
    /// Returns `Ok(false)` if the block is pre-Bellatrix, or has `ExecutionStatus::Valid`.
    /// Returns `Ok(true)` if the block has `ExecutionStatus::Optimistic` or `ExecutionStatus::Invalid`.
    ///
    /// This function will return an error if `head_block` is not present in the fork choice store
    /// and so should only be used on the head block or when the block *should* be present in the
    /// fork choice store.
    ///
    /// There is a potential race condition when syncing where the block_root of `head_block` could
    /// be pruned from the fork choice store before being read.
    pub fn is_optimistic_or_invalid_head_block<Payload: AbstractExecPayload<T::EthSpec>>(
        &self,
        head_block: &SignedBeaconBlock<T::EthSpec, Payload>,
    ) -> Result<bool, BeaconChainError> {
        // Check if the block is pre-Bellatrix.
        if self.slot_is_prior_to_bellatrix(head_block.slot()) {
            Ok(false)
        } else {
            self.canonical_head
                .fork_choice_read_lock()
                .is_optimistic_or_invalid_block_no_fallback(&head_block.canonical_root())
                .map_err(BeaconChainError::ForkChoiceError)
        }
    }

    /// Returns the value of `execution_optimistic` for the current head block.
    /// You can optionally provide `head_info` if it was computed previously.
    ///
    /// Returns `Ok(false)` if the head block is pre-Bellatrix, or has `ExecutionStatus::Valid`.
    /// Returns `Ok(true)` if the head block has `ExecutionStatus::Optimistic` or `ExecutionStatus::Invalid`.
    ///
    /// There is a potential race condition when syncing where the block root of `head_info` could
    /// be pruned from the fork choice store before being read.
    pub fn is_optimistic_or_invalid_head(&self) -> Result<bool, BeaconChainError> {
        self.canonical_head
            .head_execution_status()
            .map(|status| status.is_optimistic_or_invalid())
    }

    pub fn is_optimistic_or_invalid_block_root(
        &self,
        block_slot: Slot,
        block_root: &Hash256,
    ) -> Result<bool, BeaconChainError> {
        // Check if the block is pre-Bellatrix.
        if self.slot_is_prior_to_bellatrix(block_slot) {
            Ok(false)
        } else {
            self.canonical_head
                .fork_choice_read_lock()
                .is_optimistic_or_invalid_block_no_fallback(block_root)
                .map_err(BeaconChainError::ForkChoiceError)
        }
    }

    /// This function takes a configured weak subjectivity `Checkpoint` and the latest finalized `Checkpoint`.
    /// If the weak subjectivity checkpoint and finalized checkpoint share the same epoch, we compare
    /// roots. If we the weak subjectivity checkpoint is from an older epoch, we iterate back through
    /// roots in the canonical chain until we reach the finalized checkpoint from the correct epoch, and
    /// compare roots. This must called on startup and during verification of any block which causes a finality
    /// change affecting the weak subjectivity checkpoint.
    pub fn verify_weak_subjectivity_checkpoint(
        &self,
        wss_checkpoint: Checkpoint,
        beacon_block_root: Hash256,
        state: &BeaconState<T::EthSpec>,
    ) -> Result<(), BeaconChainError> {
        let finalized_checkpoint = state.finalized_checkpoint();
        info!(self.log, "Verifying the configured weak subjectivity checkpoint"; "weak_subjectivity_epoch" => wss_checkpoint.epoch, "weak_subjectivity_root" => ?wss_checkpoint.root);
        // If epochs match, simply compare roots.
        if wss_checkpoint.epoch == finalized_checkpoint.epoch
            && wss_checkpoint.root != finalized_checkpoint.root
        {
            crit!(
                self.log,
                 "Root found at the specified checkpoint differs";
                  "weak_subjectivity_root" => ?wss_checkpoint.root,
                  "finalized_checkpoint_root" => ?finalized_checkpoint.root
            );
            return Err(BeaconChainError::WeakSubjectivtyVerificationFailure);
        } else if wss_checkpoint.epoch < finalized_checkpoint.epoch {
            let slot = wss_checkpoint
                .epoch
                .start_slot(T::EthSpec::slots_per_epoch());

            // Iterate backwards through block roots from the given state. If first slot of the epoch is a skip-slot,
            // this will return the root of the closest prior non-skipped slot.
            match self.root_at_slot_from_state(slot, beacon_block_root, state)? {
                Some(root) => {
                    if root != wss_checkpoint.root {
                        crit!(
                            self.log,
                             "Root found at the specified checkpoint differs";
                              "weak_subjectivity_root" => ?wss_checkpoint.root,
                              "finalized_checkpoint_root" => ?finalized_checkpoint.root
                        );
                        return Err(BeaconChainError::WeakSubjectivtyVerificationFailure);
                    }
                }
                None => {
                    crit!(self.log, "The root at the start slot of the given epoch could not be found";
                    "wss_checkpoint_slot" => ?slot);
                    return Err(BeaconChainError::WeakSubjectivtyVerificationFailure);
                }
            }
        }
        Ok(())
    }

    /// Called by the timer on every slot.
    ///
    /// Note: this function **MUST** be called from a non-async context since
    /// it contains a call to `fork_choice` which may eventually call
    /// `tokio::runtime::block_on` in certain cases.
    pub async fn per_slot_task(self: &Arc<Self>) {
        if let Some(slot) = self.slot_clock.now() {
            debug!(
                self.log,
                "Running beacon chain per slot tasks";
                "slot" => ?slot
            );

            // Always run the light-weight pruning tasks (these structures should be empty during
            // sync anyway).
            self.naive_aggregation_pool.write().prune(slot);
            self.block_times_cache.write().prune(slot);

            // Don't run heavy-weight tasks during sync.
            if self.best_slot() + MAX_PER_SLOT_FORK_CHOICE_DISTANCE < slot {
                return;
            }

            // Run fork choice and signal to any waiting task that it has completed.
            self.recompute_head_at_current_slot().await;

            // Send the notification regardless of fork choice success, this is a "best effort"
            // notification and we don't want block production to hit the timeout in case of error.
            // Use a blocking task to avoid blocking the core executor whilst waiting for locks
            // in `ForkChoiceSignalTx`.
            let chain = self.clone();
            self.task_executor.clone().spawn_blocking(
                move || {
                    // Signal block proposal for the next slot (if it happens to be waiting).
                    if let Some(tx) = &chain.fork_choice_signal_tx {
                        if let Err(e) = tx.notify_fork_choice_complete(slot) {
                            warn!(
                                chain.log,
                                "Error signalling fork choice waiter";
                                "error" => ?e,
                                "slot" => slot,
                            );
                        }
                    }
                },
                "per_slot_task_fc_signal_tx",
            );
        }
    }

    /// Runs the `map_fn` with the committee cache for `shuffling_epoch` from the chain with head
    /// `head_block_root`. The `map_fn` will be supplied two values:
    ///
    /// - `&CommitteeCache`: the committee cache that serves the given parameters.
    /// - `Hash256`: the "shuffling decision root" which uniquely identifies the `CommitteeCache`.
    ///
    /// It's not necessary that `head_block_root` matches our current view of the chain, it can be
    /// any block that is:
    ///
    /// - Known to us.
    /// - The finalized block or a descendant of the finalized block.
    ///
    /// It would be quite common for attestation verification operations to use a `head_block_root`
    /// that differs from our view of the head.
    ///
    /// ## Important
    ///
    /// This function is **not** suitable for determining proposer duties (only attester duties).
    ///
    /// ## Notes
    ///
    /// This function exists in this odd "map" pattern because efficiently obtaining a committee
    /// can be complex. It might involve reading straight from the `beacon_chain.shuffling_cache`
    /// or it might involve reading it from a state from the DB. Due to the complexities of
    /// `RwLock`s on the shuffling cache, a simple `Cow` isn't suitable here.
    ///
    /// If the committee for `(head_block_root, shuffling_epoch)` isn't found in the
    /// `shuffling_cache`, we will read a state from disk and then update the `shuffling_cache`.
    pub fn with_committee_cache<F, R>(
        &self,
        head_block_root: Hash256,
        shuffling_epoch: Epoch,
        map_fn: F,
    ) -> Result<R, Error>
    where
        F: Fn(&CommitteeCache, Hash256) -> Result<R, Error>,
    {
        let head_block = self
            .canonical_head
            .fork_choice_read_lock()
            .get_block(&head_block_root)
            .ok_or(Error::MissingBeaconBlock(head_block_root))?;

        let shuffling_id = BlockShufflingIds {
            current: head_block.current_epoch_shuffling_id.clone(),
            next: head_block.next_epoch_shuffling_id.clone(),
            previous: None,
            block_root: head_block.root,
        }
        .id_for_epoch(shuffling_epoch)
        .ok_or_else(|| Error::InvalidShufflingId {
            shuffling_epoch,
            head_block_epoch: head_block.slot.epoch(T::EthSpec::slots_per_epoch()),
        })?;

        // Obtain the shuffling cache, timing how long we wait.
        let cache_wait_timer =
            metrics::start_timer(&metrics::ATTESTATION_PROCESSING_SHUFFLING_CACHE_WAIT_TIMES);

        let mut shuffling_cache = self
            .shuffling_cache
            .try_write_for(ATTESTATION_CACHE_LOCK_TIMEOUT)
            .ok_or(Error::AttestationCacheLockTimeout)?;

        metrics::stop_timer(cache_wait_timer);

        if let Some(cache_item) = shuffling_cache.get(&shuffling_id) {
            // The shuffling cache is no longer required, drop the write-lock to allow concurrent
            // access.
            drop(shuffling_cache);

            let committee_cache = cache_item.wait()?;
            map_fn(&committee_cache, shuffling_id.shuffling_decision_block)
        } else {
            // Create an entry in the cache that "promises" this value will eventually be computed.
            // This avoids the case where multiple threads attempt to produce the same value at the
            // same time.
            //
            // Creating the promise whilst we hold the `shuffling_cache` lock will prevent the same
            // promise from being created twice.
            let sender = shuffling_cache.create_promise(shuffling_id.clone())?;

            // Drop the shuffling cache to avoid holding the lock for any longer than
            // required.
            drop(shuffling_cache);

            debug!(
                self.log,
                "Committee cache miss";
                "shuffling_id" => ?shuffling_epoch,
                "head_block_root" => head_block_root.to_string(),
            );

            // If the block's state will be so far ahead of `shuffling_epoch` that even its
            // previous epoch committee cache will be too new, then error. Callers of this function
            // shouldn't be requesting such old shufflings for this `head_block_root`.
            let head_block_epoch = head_block.slot.epoch(T::EthSpec::slots_per_epoch());
            if head_block_epoch > shuffling_epoch + 1 {
                return Err(Error::InvalidStateForShuffling {
                    state_epoch: head_block_epoch,
                    shuffling_epoch,
                });
            }

            let state_read_timer =
                metrics::start_timer(&metrics::ATTESTATION_PROCESSING_STATE_READ_TIMES);

            // If the head of the chain can serve this request, use it.
            //
            // This code is a little awkward because we need to ensure that the head we read and
            // the head we copy is identical. Taking one lock to read the head values and another
            // to copy the head is liable to race-conditions.
            let head_state_opt = self.with_head(|head| {
                if head.beacon_block_root == head_block_root {
                    Ok(Some((head.beacon_state.clone(), head.beacon_state_root())))
                } else {
                    Ok::<_, Error>(None)
                }
            })?;

            // Compute the `target_slot` to advance the block's state to.
            //
            // Since there's a one-epoch look-ahead on the attester shuffling, it suffices to
            // only advance into the first slot of the epoch prior to `shuffling_epoch`.
            //
            // If the `head_block` is already ahead of that slot, then we should load the state
            // at that slot, as we've determined above that the `shuffling_epoch` cache will
            // not be too far in the past.
            let target_slot = std::cmp::max(
                shuffling_epoch
                    .saturating_sub(1_u64)
                    .start_slot(T::EthSpec::slots_per_epoch()),
                head_block.slot,
            );

            // If the head state is useful for this request, use it. Otherwise, read a state from
            // disk that is advanced as close as possible to `target_slot`.
            let (mut state, state_root) = if let Some((state, state_root)) = head_state_opt {
                (state, state_root)
            } else {
                let (state_root, state) = self
                    .store
                    .get_advanced_hot_state(head_block_root, target_slot, head_block.state_root)?
                    .ok_or(Error::MissingBeaconState(head_block.state_root))?;
                (state, state_root)
            };

            metrics::stop_timer(state_read_timer);
            let state_skip_timer =
                metrics::start_timer(&metrics::ATTESTATION_PROCESSING_STATE_SKIP_TIMES);

            // If the state is still in an earlier epoch, advance it to the `target_slot` so
            // that its next epoch committee cache matches the `shuffling_epoch`.
            if state.current_epoch() + 1 < shuffling_epoch {
                // Advance the state into the required slot, using the "partial" method since the
                // state roots are not relevant for the shuffling.
                partial_state_advance(&mut state, Some(state_root), target_slot, &self.spec)?;
            }
            metrics::stop_timer(state_skip_timer);

            let committee_building_timer =
                metrics::start_timer(&metrics::ATTESTATION_PROCESSING_COMMITTEE_BUILDING_TIMES);

            let relative_epoch = RelativeEpoch::from_epoch(state.current_epoch(), shuffling_epoch)
                .map_err(Error::IncorrectStateForAttestation)?;

            state.build_committee_cache(relative_epoch, &self.spec)?;

            let committee_cache = state.committee_cache(relative_epoch)?.clone();
            let shuffling_decision_block = shuffling_id.shuffling_decision_block;

            self.shuffling_cache
                .try_write_for(ATTESTATION_CACHE_LOCK_TIMEOUT)
                .ok_or(Error::AttestationCacheLockTimeout)?
                .insert_committee_cache(shuffling_id, &committee_cache);

            metrics::stop_timer(committee_building_timer);

            sender.send(committee_cache.clone());

            map_fn(&committee_cache, shuffling_decision_block)
        }
    }

    /// Dumps the entire canonical chain, from the head to genesis to a vector for analysis.
    ///
    /// This could be a very expensive operation and should only be done in testing/analysis
    /// activities.
    ///
    /// This dump function previously used a backwards iterator but has been swapped to a forwards
    /// iterator as it allows for MUCH better caching and rebasing. Memory usage of some tests went
    /// from 5GB per test to 90MB.
    #[allow(clippy::type_complexity)]
    pub fn chain_dump(
        &self,
    ) -> Result<Vec<BeaconSnapshot<T::EthSpec, BlindedPayload<T::EthSpec>>>, Error> {
        let mut dump = vec![];

        let mut prev_block_root = None;
        let mut prev_beacon_state = None;

        for res in self.forwards_iter_block_roots(Slot::new(0))? {
            let (beacon_block_root, _) = res?;

            // Do not include snapshots at skipped slots.
            if Some(beacon_block_root) == prev_block_root {
                continue;
            }
            prev_block_root = Some(beacon_block_root);

            let beacon_block = self
                .store
                .get_blinded_block(&beacon_block_root, None)?
                .ok_or_else(|| {
                    Error::DBInconsistent(format!("Missing block {}", beacon_block_root))
                })?;
            let beacon_state_root = beacon_block.state_root();

            let mut beacon_state = self
                .store
                .get_state(&beacon_state_root, Some(beacon_block.slot()))?
                .ok_or_else(|| {
                    Error::DBInconsistent(format!("Missing state {:?}", beacon_state_root))
                })?;

            // This beacon state might come from the freezer DB, which means it could have pending
            // updates or lots of untethered memory. We rebase it on the previous state in order to
            // address this.
            beacon_state.apply_pending_mutations()?;
            if let Some(prev) = prev_beacon_state {
                beacon_state.rebase_on(&prev, &self.spec)?;
            }
            beacon_state.build_caches(&self.spec)?;
            prev_beacon_state = Some(beacon_state.clone());

            let snapshot = BeaconSnapshot {
                beacon_block: Arc::new(beacon_block),
                beacon_block_root,
                beacon_state,
            };
            dump.push(snapshot);
        }
        Ok(dump)
    }

    /// Gets the current `EnrForkId`.
    pub fn enr_fork_id(&self) -> EnrForkId {
        // If we are unable to read the slot clock we assume that it is prior to genesis and
        // therefore use the genesis slot.
        let slot = self.slot().unwrap_or(self.spec.genesis_slot);

        self.spec
            .enr_fork_id::<T::EthSpec>(slot, self.genesis_validators_root)
    }

    /// Calculates the `Duration` to the next fork if it exists and returns it
    /// with it's corresponding `ForkName`.
    pub fn duration_to_next_fork(&self) -> Option<(ForkName, Duration)> {
        // If we are unable to read the slot clock we assume that it is prior to genesis and
        // therefore use the genesis slot.
        let slot = self.slot().unwrap_or(self.spec.genesis_slot);

        let (fork_name, epoch) = self.spec.next_fork_epoch::<T::EthSpec>(slot)?;
        self.slot_clock
            .duration_to_slot(epoch.start_slot(T::EthSpec::slots_per_epoch()))
            .map(|duration| (fork_name, duration))
    }

    /// This method serves to get a sense of the current chain health. It is used in block proposal
    /// to determine whether we should outsource payload production duties.
    ///
    /// Since we are likely calling this during the slot we are going to propose in, don't take into
    /// account the current slot when accounting for skips.
    pub fn is_healthy(&self, parent_root: &Hash256) -> Result<ChainHealth, Error> {
        let cached_head = self.canonical_head.cached_head();
        // Check if the merge has been finalized.
        if let Some(finalized_hash) = cached_head.forkchoice_update_parameters().finalized_hash {
            if ExecutionBlockHash::zero() == finalized_hash {
                return Ok(ChainHealth::PreMerge);
            }
        } else {
            return Ok(ChainHealth::PreMerge);
        };

        // Check that the parent is NOT optimistic.
        if let Some(execution_status) = self
            .canonical_head
            .fork_choice_read_lock()
            .get_block_execution_status(parent_root)
        {
            if execution_status.is_strictly_optimistic() {
                return Ok(ChainHealth::Optimistic);
            }
        }

        if self.config.builder_fallback_disable_checks {
            return Ok(ChainHealth::Healthy);
        }

        let current_slot = self.slot()?;

        // Check slots at the head of the chain.
        let prev_slot = current_slot.saturating_sub(Slot::new(1));
        let head_skips = prev_slot.saturating_sub(cached_head.head_slot());
        let head_skips_check = head_skips.as_usize() <= self.config.builder_fallback_skips;

        // Check if finalization is advancing.
        let current_epoch = current_slot.epoch(T::EthSpec::slots_per_epoch());
        let epochs_since_finalization =
            current_epoch.saturating_sub(cached_head.finalized_checkpoint().epoch);
        let finalization_check = epochs_since_finalization.as_usize()
            <= self.config.builder_fallback_epochs_since_finalization;

        // Check skip slots in the last `SLOTS_PER_EPOCH`.
        let start_slot = current_slot.saturating_sub(T::EthSpec::slots_per_epoch());
        let mut epoch_skips = 0;
        for slot in start_slot.as_u64()..current_slot.as_u64() {
            if self
                .block_root_at_slot_skips_none(Slot::new(slot))?
                .is_none()
            {
                epoch_skips += 1;
            }
        }
        let epoch_skips_check = epoch_skips <= self.config.builder_fallback_skips_per_epoch;

        if !head_skips_check {
            Ok(ChainHealth::Unhealthy(FailedCondition::Skips))
        } else if !finalization_check {
            Ok(ChainHealth::Unhealthy(
                FailedCondition::EpochsSinceFinalization,
            ))
        } else if !epoch_skips_check {
            Ok(ChainHealth::Unhealthy(FailedCondition::SkipsPerEpoch))
        } else {
            Ok(ChainHealth::Healthy)
        }
    }

    pub fn dump_as_dot<W: Write>(&self, output: &mut W) {
        let canonical_head_hash = self.canonical_head.cached_head().head_block_root();
        let mut visited: HashSet<Hash256> = HashSet::new();
        let mut finalized_blocks: HashSet<Hash256> = HashSet::new();
        let mut justified_blocks: HashSet<Hash256> = HashSet::new();

        let genesis_block_hash = Hash256::zero();
        writeln!(output, "digraph beacon {{").unwrap();
        writeln!(output, "\t_{:?}[label=\"zero\"];", genesis_block_hash).unwrap();

        // Canonical head needs to be processed first as otherwise finalized blocks aren't detected
        // properly.
        let heads = {
            let mut heads = self.heads();
            let canonical_head_index = heads
                .iter()
                .position(|(block_hash, _)| *block_hash == canonical_head_hash)
                .unwrap();
            let (canonical_head_hash, canonical_head_slot) =
                heads.swap_remove(canonical_head_index);
            heads.insert(0, (canonical_head_hash, canonical_head_slot));
            heads
        };

        for (head_hash, _head_slot) in heads {
            for maybe_pair in ParentRootBlockIterator::new(&*self.store, head_hash) {
                let (block_hash, signed_beacon_block) = maybe_pair.unwrap();
                if visited.contains(&block_hash) {
                    break;
                }
                visited.insert(block_hash);

                if signed_beacon_block.slot() % T::EthSpec::slots_per_epoch() == 0 {
                    let block = self.get_blinded_block(&block_hash).unwrap().unwrap();
                    let state = self
                        .get_state(&block.state_root(), Some(block.slot()))
                        .unwrap()
                        .unwrap();
                    finalized_blocks.insert(state.finalized_checkpoint().root);
                    justified_blocks.insert(state.current_justified_checkpoint().root);
                    justified_blocks.insert(state.previous_justified_checkpoint().root);
                }

                if block_hash == canonical_head_hash {
                    writeln!(
                        output,
                        "\t_{:?}[label=\"{} ({})\" shape=box3d];",
                        block_hash,
                        block_hash,
                        signed_beacon_block.slot()
                    )
                    .unwrap();
                } else if finalized_blocks.contains(&block_hash) {
                    writeln!(
                        output,
                        "\t_{:?}[label=\"{} ({})\" shape=Msquare];",
                        block_hash,
                        block_hash,
                        signed_beacon_block.slot()
                    )
                    .unwrap();
                } else if justified_blocks.contains(&block_hash) {
                    writeln!(
                        output,
                        "\t_{:?}[label=\"{} ({})\" shape=cds];",
                        block_hash,
                        block_hash,
                        signed_beacon_block.slot()
                    )
                    .unwrap();
                } else {
                    writeln!(
                        output,
                        "\t_{:?}[label=\"{} ({})\" shape=box];",
                        block_hash,
                        block_hash,
                        signed_beacon_block.slot()
                    )
                    .unwrap();
                }
                writeln!(
                    output,
                    "\t_{:?} -> _{:?};",
                    block_hash,
                    signed_beacon_block.parent_root()
                )
                .unwrap();
            }
        }

        writeln!(output, "}}").unwrap();
    }

    /// Get a channel to request shutting down.
    pub fn shutdown_sender(&self) -> Sender<ShutdownReason> {
        self.shutdown_sender.clone()
    }

    // Used for debugging
    #[allow(dead_code)]
    pub fn dump_dot_file(&self, file_name: &str) {
        let mut file = std::fs::File::create(file_name).unwrap();
        self.dump_as_dot(&mut file);
    }

    /// Checks if attestations have been seen from the given `validator_index` at the
    /// given `epoch`.
    pub fn validator_seen_at_epoch(&self, validator_index: usize, epoch: Epoch) -> bool {
        // It's necessary to assign these checks to intermediate variables to avoid a deadlock.
        //
        // See: https://github.com/sigp/lighthouse/pull/2230#discussion_r620013993
        let gossip_attested = self
            .observed_gossip_attesters
            .read()
            .index_seen_at_epoch(validator_index, epoch);
        let block_attested = self
            .observed_block_attesters
            .read()
            .index_seen_at_epoch(validator_index, epoch);
        let aggregated = self
            .observed_aggregators
            .read()
            .index_seen_at_epoch(validator_index, epoch);
        let produced_block = self
            .observed_block_producers
            .read()
            .index_seen_at_epoch(validator_index as u64, epoch);

        gossip_attested || block_attested || aggregated || produced_block
    }

    /// The epoch at which we require a data availability check in block processing.
    /// `None` if the `Deneb` fork is disabled.
    pub fn data_availability_boundary(&self) -> Option<Epoch> {
        self.data_availability_checker.data_availability_boundary()
    }

    /// Gets the `LightClientBootstrap` object for a requested block root.
    ///
    /// Returns `None` when the state or block is not found in the database.
    #[allow(clippy::type_complexity)]
    pub fn get_light_client_bootstrap(
        &self,
        block_root: &Hash256,
    ) -> Result<Option<(LightClientBootstrap<T::EthSpec>, ForkName)>, Error> {
        let Some((state_root, slot)) = self
            .get_blinded_block(block_root)?
            .map(|block| (block.state_root(), block.slot()))
        else {
            return Ok(None);
        };

        let Some(mut state) = self.get_state(&state_root, Some(slot))? else {
            return Ok(None);
        };

        let fork_name = state
            .fork_name(&self.spec)
            .map_err(Error::InconsistentFork)?;

        match fork_name {
            ForkName::Altair | ForkName::Merge => {
                LightClientBootstrap::from_beacon_state(&mut state)
                    .map(|bootstrap| Some((bootstrap, fork_name)))
                    .map_err(Error::LightClientError)
            }
            ForkName::Base | ForkName::Capella | ForkName::Deneb => Err(Error::UnsupportedFork),
        }
    }
}

impl<T: BeaconChainTypes> Drop for BeaconChain<T> {
    fn drop(&mut self) {
        let drop = || -> Result<(), Error> {
            self.persist_head_and_fork_choice()?;
            self.persist_op_pool()?;
            self.persist_data_availability_checker()?;
            self.persist_eth1_cache()
        };

        if let Err(e) = drop() {
            error!(
                self.log,
                "Failed to persist on BeaconChain drop";
                "error" => ?e
            )
        } else {
            info!(
                self.log,
                "Saved beacon chain to disk";
            )
        }
    }
}

impl From<DBError> for Error {
    fn from(e: DBError) -> Error {
        Error::DBError(e)
    }
}

impl From<ForkChoiceError> for Error {
    fn from(e: ForkChoiceError) -> Error {
        Error::ForkChoiceError(e)
    }
}

impl From<BeaconStateError> for Error {
    fn from(e: BeaconStateError) -> Error {
        Error::BeaconStateError(e)
    }
}

impl<T: EthSpec> ChainSegmentResult<T> {
    pub fn into_block_error(self) -> Result<(), BlockError<T>> {
        match self {
            ChainSegmentResult::Failed { error, .. } => Err(error),
            ChainSegmentResult::Successful { .. } => Ok(()),
        }
    }
}<|MERGE_RESOLUTION|>--- conflicted
+++ resolved
@@ -476,11 +476,6 @@
     pub data_availability_checker: Arc<DataAvailabilityChecker<T>>,
     /// The KZG trusted setup used by this chain.
     pub kzg: Option<Arc<Kzg>>,
-    /// State with complete tree hash cache, ready for block production.
-    ///
-    /// NB: We can delete this once we have tree-states.
-    #[allow(clippy::type_complexity)]
-    pub block_production_state: Arc<Mutex<Option<(Hash256, BlockProductionPreState<T::EthSpec>)>>>,
 }
 
 pub enum BeaconBlockResponseType<T: EthSpec> {
@@ -3986,36 +3981,7 @@
                     "slot" => slot,
                     "head_to_reorg" => %head_block_root,
                 );
-<<<<<<< HEAD
                 (re_org_state, Some(re_org_state_root))
-=======
-                (re_org_state.pre_state, re_org_state.state_root)
-            }
-            // Normal case: proposing a block atop the current head using the cache.
-            else if let Some((_, cached_state)) = self
-                .block_production_state
-                .lock()
-                .take()
-                .filter(|(cached_block_root, _)| *cached_block_root == head_block_root)
-            {
-                (cached_state.pre_state, cached_state.state_root)
-            }
-            // Fall back to a direct read of the snapshot cache.
-            else if let Some(pre_state) = self
-                .snapshot_cache
-                .try_read_for(BLOCK_PROCESSING_CACHE_LOCK_TIMEOUT)
-                .and_then(|snapshot_cache| {
-                    snapshot_cache.get_state_for_block_production(head_block_root)
-                })
-            {
-                warn!(
-                    self.log,
-                    "Block production cache miss";
-                    "message" => "falling back to snapshot cache clone",
-                    "slot" => slot
-                );
-                (pre_state.pre_state, pre_state.state_root)
->>>>>>> 44aaf13f
             } else {
                 // Fetch the head state advanced through to `slot`, which should be present in the
                 // state cache thanks to the state advance timer.
@@ -4136,39 +4102,12 @@
         let re_org_parent_block = proposer_head.parent_node.root;
         let re_org_parent_state_root = proposer_head.parent_node.state_root;
 
-<<<<<<< HEAD
         // FIXME(sproul): consider not re-orging if we miss the cache
         let (state_root, state) = self
             .store
             .get_advanced_hot_state(re_org_parent_block, slot, re_org_parent_state_root)
             .map_err(|e| {
                 warn!(
-=======
-        // Only attempt a re-org if we hit the block production cache or snapshot cache.
-        let pre_state = self
-            .block_production_state
-            .lock()
-            .take()
-            .and_then(|(cached_block_root, state)| {
-                (cached_block_root == re_org_parent_block).then_some(state)
-            })
-            .or_else(|| {
-                warn!(
-                    self.log,
-                    "Block production cache miss";
-                    "message" => "falling back to snapshot cache during re-org",
-                    "slot" => slot,
-                    "block_root" => ?re_org_parent_block
-                );
-                self.snapshot_cache
-                    .try_read_for(BLOCK_PROCESSING_CACHE_LOCK_TIMEOUT)
-                    .and_then(|snapshot_cache| {
-                        snapshot_cache.get_state_for_block_production(re_org_parent_block)
-                    })
-            })
-            .or_else(|| {
-                debug!(
->>>>>>> 44aaf13f
                     self.log,
                     "Error loading block production state";
                     "error" => ?e,
