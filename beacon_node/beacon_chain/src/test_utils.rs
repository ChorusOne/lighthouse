pub use crate::persisted_beacon_chain::PersistedBeaconChain;
pub use crate::{
    beacon_chain::{BEACON_CHAIN_DB_KEY, ETH1_CACHE_DB_KEY, FORK_CHOICE_DB_KEY, OP_POOL_DB_KEY},
    migrate::MigratorConfig,
    BeaconChainError, ProduceBlockVerification,
};
use crate::{
    builder::{BeaconChainBuilder, Witness},
    eth1_chain::CachingEth1Backend,
    BeaconChain, BeaconChainTypes, BlockError, ChainConfig, ServerSentEventHandler,
    StateSkipConfig,
};
use bls::get_withdrawal_credentials;
use execution_layer::{
    test_utils::{ExecutionBlockGenerator, MockExecutionLayer, DEFAULT_TERMINAL_BLOCK},
    ExecutionLayer,
};
use futures::channel::mpsc::Receiver;
pub use genesis::{interop_genesis_state, DEFAULT_ETH1_BLOCK_HASH};
use int_to_bytes::int_to_bytes32;
use merkle_proof::MerkleTree;
use parking_lot::Mutex;
use parking_lot::RwLockWriteGuard;
use rand::rngs::StdRng;
use rand::Rng;
use rand::SeedableRng;
use rayon::prelude::*;
use sensitive_url::SensitiveUrl;
use slog::Logger;
use slot_clock::TestingSlotClock;
<<<<<<< HEAD
use state_processing::state_advance::complete_state_advance;
=======
use state_processing::{
    state_advance::{complete_state_advance, partial_state_advance},
    StateRootStrategy,
};
>>>>>>> 60449849
use std::borrow::Cow;
use std::collections::{HashMap, HashSet};
use std::str::FromStr;
use std::sync::Arc;
use std::time::Duration;
use store::{config::StoreConfig, HotColdDB, ItemStore, LevelDB, MemoryStore};
use task_executor::{test_utils::TestRuntime, ShutdownReason};
use tree_hash::TreeHash;
use types::sync_selection_proof::SyncSelectionProof;
pub use types::test_utils::generate_deterministic_keypairs;
use types::{typenum::U4294967296, *};

// 4th September 2019
pub const HARNESS_GENESIS_TIME: u64 = 1_567_552_690;
// Environment variable to read if `fork_from_env` feature is enabled.
const FORK_NAME_ENV_VAR: &str = "FORK_NAME";

// Default target aggregators to set during testing, this ensures an aggregator at each slot.
//
// You should mutate the `ChainSpec` prior to initialising the harness if you would like to use
// a different value.
pub const DEFAULT_TARGET_AGGREGATORS: u64 = u64::max_value();

pub type BaseHarnessType<TEthSpec, THotStore, TColdStore> =
    Witness<TestingSlotClock, CachingEth1Backend<TEthSpec>, TEthSpec, THotStore, TColdStore>;

pub type DiskHarnessType<E> = BaseHarnessType<E, LevelDB<E>, LevelDB<E>>;
pub type EphemeralHarnessType<E> = BaseHarnessType<E, MemoryStore<E>, MemoryStore<E>>;

pub type BoxedMutator<E, Hot, Cold> = Box<
    dyn FnOnce(
        BeaconChainBuilder<BaseHarnessType<E, Hot, Cold>>,
    ) -> BeaconChainBuilder<BaseHarnessType<E, Hot, Cold>>,
>;

pub type AddBlocksResult<E> = (
    HashMap<Slot, SignedBeaconBlockHash>,
    HashMap<Slot, BeaconStateHash>,
    SignedBeaconBlockHash,
    BeaconState<E>,
);

/// Deprecated: Indicates how the `BeaconChainHarness` should produce blocks.
#[derive(Clone, Copy, Debug)]
pub enum BlockStrategy {
    /// Produce blocks upon the canonical head (normal case).
    OnCanonicalHead,
    /// Ignore the canonical head and produce blocks upon the block at the given slot.
    ///
    /// Useful for simulating forks.
    ForkCanonicalChainAt {
        /// The slot of the parent of the first block produced.
        previous_slot: Slot,
        /// The slot of the first block produced (must be higher than `previous_slot`.
        first_slot: Slot,
    },
}

/// Deprecated: Indicates how the `BeaconChainHarness` should produce attestations.
#[derive(Clone, Debug)]
pub enum AttestationStrategy {
    /// All validators attest to whichever block the `BeaconChainHarness` has produced.
    AllValidators,
    /// Only the given validators should attest. All others should fail to produce attestations.
    SomeValidators(Vec<usize>),
}

/// Indicates whether the `BeaconChainHarness` should use the `state.current_sync_committee` or
/// `state.next_sync_committee` when creating sync messages or contributions.
#[derive(Clone, Debug)]
pub enum RelativeSyncCommittee {
    Current,
    Next,
}

fn make_rng() -> Mutex<StdRng> {
    // Nondeterminism in tests is a highly undesirable thing.  Seed the RNG to some arbitrary
    // but fixed value for reproducibility.
    Mutex::new(StdRng::seed_from_u64(0x0DDB1A5E5BAD5EEDu64))
}

/// Return a `ChainSpec` suitable for test usage.
///
/// If the `fork_from_env` feature is enabled, read the fork to use from the FORK_NAME environment
/// variable. Otherwise use the default spec.
pub fn test_spec<E: EthSpec>() -> ChainSpec {
    let mut spec = if cfg!(feature = "fork_from_env") {
        let fork_name = std::env::var(FORK_NAME_ENV_VAR).unwrap_or_else(|e| {
            panic!(
                "{} env var must be defined when using fork_from_env: {:?}",
                FORK_NAME_ENV_VAR, e
            )
        });
        let fork = ForkName::from_str(fork_name.as_str())
            .unwrap_or_else(|()| panic!("unknown FORK_NAME: {}", fork_name));
        fork.make_genesis_spec(E::default_spec())
    } else {
        E::default_spec()
    };

    // Set target aggregators to a high value by default.
    spec.target_aggregators_per_committee = DEFAULT_TARGET_AGGREGATORS;
    spec
}

pub struct Builder<T: BeaconChainTypes> {
    eth_spec_instance: T::EthSpec,
    spec: Option<ChainSpec>,
    validator_keypairs: Option<Vec<Keypair>>,
    chain_config: Option<ChainConfig>,
    store_config: Option<StoreConfig>,
    #[allow(clippy::type_complexity)]
    store: Option<Arc<HotColdDB<T::EthSpec, T::HotStore, T::ColdStore>>>,
    initial_mutator: Option<BoxedMutator<T::EthSpec, T::HotStore, T::ColdStore>>,
    store_mutator: Option<BoxedMutator<T::EthSpec, T::HotStore, T::ColdStore>>,
    execution_layer: Option<ExecutionLayer>,
    mock_execution_layer: Option<MockExecutionLayer<T::EthSpec>>,
    runtime: TestRuntime,
    log: Logger,
}

impl<E: EthSpec> Builder<EphemeralHarnessType<E>> {
    pub fn fresh_ephemeral_store(mut self) -> Self {
        let spec = self.spec.as_ref().expect("cannot build without spec");
        let validator_keypairs = self
            .validator_keypairs
            .clone()
            .expect("cannot build without validator keypairs");

        let store = Arc::new(
            HotColdDB::open_ephemeral(
                self.store_config.clone().unwrap_or_default(),
                spec.clone(),
                self.log.clone(),
            )
            .unwrap(),
        );
        let mutator = move |builder: BeaconChainBuilder<_>| {
            let genesis_state = interop_genesis_state::<E>(
                &validator_keypairs,
                HARNESS_GENESIS_TIME,
                Hash256::from_slice(DEFAULT_ETH1_BLOCK_HASH),
                None,
                builder.get_spec(),
            )
            .expect("should generate interop state");
            builder
                .genesis_state(genesis_state)
                .expect("should build state using recent genesis")
        };
        self.store = Some(store);
        self.store_mutator(Box::new(mutator))
    }

    /// Create a new ephemeral store that uses the specified `genesis_state`.
    pub fn genesis_state_ephemeral_store(mut self, genesis_state: BeaconState<E>) -> Self {
        let spec = self.spec.as_ref().expect("cannot build without spec");

        let store = Arc::new(
            HotColdDB::open_ephemeral(
                self.store_config.clone().unwrap_or_default(),
                spec.clone(),
                self.log.clone(),
            )
            .unwrap(),
        );
        let mutator = move |builder: BeaconChainBuilder<_>| {
            builder
                .genesis_state(genesis_state)
                .expect("should build state using recent genesis")
        };
        self.store = Some(store);
        self.store_mutator(Box::new(mutator))
    }
}

impl<E: EthSpec> Builder<DiskHarnessType<E>> {
    /// Disk store, start from genesis.
    pub fn fresh_disk_store(mut self, store: Arc<HotColdDB<E, LevelDB<E>, LevelDB<E>>>) -> Self {
        let validator_keypairs = self
            .validator_keypairs
            .clone()
            .expect("cannot build without validator keypairs");

        let mutator = move |builder: BeaconChainBuilder<_>| {
            let genesis_state = interop_genesis_state::<E>(
                &validator_keypairs,
                HARNESS_GENESIS_TIME,
                Hash256::from_slice(DEFAULT_ETH1_BLOCK_HASH),
                None,
                builder.get_spec(),
            )
            .expect("should generate interop state");
            builder
                .genesis_state(genesis_state)
                .expect("should build state using recent genesis")
        };
        self.store = Some(store);
        self.store_mutator(Box::new(mutator))
    }

    /// Disk store, resume.
    pub fn resumed_disk_store(mut self, store: Arc<HotColdDB<E, LevelDB<E>, LevelDB<E>>>) -> Self {
        let mutator = move |builder: BeaconChainBuilder<_>| {
            builder
                .resume_from_db()
                .expect("should resume from database")
        };
        self.store = Some(store);
        self.store_mutator(Box::new(mutator))
    }
}

impl<E, Hot, Cold> Builder<BaseHarnessType<E, Hot, Cold>>
where
    E: EthSpec,
    Hot: ItemStore<E>,
    Cold: ItemStore<E>,
{
    pub fn new(eth_spec_instance: E) -> Self {
        let runtime = TestRuntime::default();
        let log = runtime.log.clone();

        Self {
            eth_spec_instance,
            spec: None,
            validator_keypairs: None,
            chain_config: None,
            store_config: None,
            store: None,
            initial_mutator: None,
            store_mutator: None,
            execution_layer: None,
            mock_execution_layer: None,
            runtime,
            log,
        }
    }

    pub fn deterministic_keypairs(self, num_keypairs: usize) -> Self {
        self.keypairs(types::test_utils::generate_deterministic_keypairs(
            num_keypairs,
        ))
    }

    pub fn keypairs(mut self, validator_keypairs: Vec<Keypair>) -> Self {
        self.validator_keypairs = Some(validator_keypairs);
        self
    }

    pub fn default_spec(self) -> Self {
        self.spec_or_default(None)
    }

    pub fn spec(self, spec: ChainSpec) -> Self {
        self.spec_or_default(Some(spec))
    }

    pub fn spec_or_default(mut self, spec: Option<ChainSpec>) -> Self {
        self.spec = Some(spec.unwrap_or_else(test_spec::<E>));
        self
    }

    /// This mutator will be run before the `store_mutator`.
    pub fn initial_mutator(mut self, mutator: BoxedMutator<E, Hot, Cold>) -> Self {
        assert!(
            self.initial_mutator.is_none(),
            "initial mutator already set"
        );
        self.initial_mutator = Some(mutator);
        self
    }

    /// This mutator will be run after the `initial_mutator`.
    pub fn store_mutator(mut self, mutator: BoxedMutator<E, Hot, Cold>) -> Self {
        assert!(self.store_mutator.is_none(), "store mutator already set");
        self.store_mutator = Some(mutator);
        self
    }

    /// Purposefully replace the `store_mutator`.
    pub fn override_store_mutator(mut self, mutator: BoxedMutator<E, Hot, Cold>) -> Self {
        assert!(self.store_mutator.is_some(), "store mutator not set");
        self.store_mutator = Some(mutator);
        self
    }

    pub fn chain_config(mut self, chain_config: ChainConfig) -> Self {
        self.chain_config = Some(chain_config);
        self
    }

    pub fn execution_layer(mut self, urls: &[&str]) -> Self {
        assert!(
            self.execution_layer.is_none(),
            "execution layer already defined"
        );

        let urls: Vec<SensitiveUrl> = urls
            .iter()
            .map(|s| SensitiveUrl::parse(*s))
            .collect::<Result<_, _>>()
            .unwrap();

        let config = execution_layer::Config {
            execution_endpoints: urls,
            secret_files: vec![],
            suggested_fee_recipient: Some(Address::repeat_byte(42)),
            ..Default::default()
        };
        let execution_layer = ExecutionLayer::from_config(
            config,
            self.runtime.task_executor.clone(),
            self.log.clone(),
        )
        .unwrap();

        self.execution_layer = Some(execution_layer);
        self
    }

    pub fn mock_execution_layer(mut self) -> Self {
        let spec = self.spec.clone().expect("cannot build without spec");
        let mock = MockExecutionLayer::new(
            self.runtime.task_executor.clone(),
            spec.terminal_total_difficulty,
            DEFAULT_TERMINAL_BLOCK,
            spec.terminal_block_hash,
            spec.terminal_block_hash_activation_epoch,
        );
        self.execution_layer = Some(mock.el.clone());
        self.mock_execution_layer = Some(mock);
        self
    }

    /// Instruct the mock execution engine to always return a "valid" response to any payload it is
    /// asked to execute.
    pub fn mock_execution_layer_all_payloads_valid(self) -> Self {
        self.mock_execution_layer
            .as_ref()
            .expect("requires mock execution layer")
            .server
            .all_payloads_valid();
        self
    }

    pub fn build(self) -> BeaconChainHarness<BaseHarnessType<E, Hot, Cold>> {
        let (shutdown_tx, shutdown_receiver) = futures::channel::mpsc::channel(1);

        let log = self.log;
        let spec = self.spec.expect("cannot build without spec");
        let seconds_per_slot = spec.seconds_per_slot;
        let validator_keypairs = self
            .validator_keypairs
            .expect("cannot build without validator keypairs");

        let mut builder = BeaconChainBuilder::new(self.eth_spec_instance)
            .logger(log.clone())
            .custom_spec(spec)
            .store(self.store.expect("cannot build without store"))
            .store_migrator_config(MigratorConfig::default().blocking())
            .task_executor(self.runtime.task_executor.clone())
            .execution_layer(self.execution_layer)
            .dummy_eth1_backend()
            .expect("should build dummy backend")
            .shutdown_sender(shutdown_tx)
            .chain_config(self.chain_config.unwrap_or_default())
            .event_handler(Some(ServerSentEventHandler::new_with_capacity(
                log.clone(),
                5,
            )))
            .monitor_validators(true, vec![], log);

        builder = if let Some(mutator) = self.initial_mutator {
            mutator(builder)
        } else {
            builder
        };

        builder = if let Some(mutator) = self.store_mutator {
            mutator(builder)
        } else {
            builder
        };

        // Initialize the slot clock only if it hasn't already been initialized.
        builder = if builder.get_slot_clock().is_none() {
            builder
                .testing_slot_clock(Duration::from_secs(seconds_per_slot))
                .expect("should configure testing slot clock")
        } else {
            builder
        };

        let chain = builder.build().expect("should build");

        BeaconChainHarness {
            spec: chain.spec.clone(),
            chain: Arc::new(chain),
            validator_keypairs,
            shutdown_receiver: Arc::new(Mutex::new(shutdown_receiver)),
            runtime: self.runtime,
            mock_execution_layer: self.mock_execution_layer,
            rng: make_rng(),
        }
    }
}

/// A testing harness which can instantiate a `BeaconChain` and populate it with blocks and
/// attestations.
///
/// Used for testing.
pub struct BeaconChainHarness<T: BeaconChainTypes> {
    pub validator_keypairs: Vec<Keypair>,

    pub chain: Arc<BeaconChain<T>>,
    pub spec: ChainSpec,
    pub shutdown_receiver: Arc<Mutex<Receiver<ShutdownReason>>>,
    pub runtime: TestRuntime,

    pub mock_execution_layer: Option<MockExecutionLayer<T::EthSpec>>,

    pub rng: Mutex<StdRng>,
}

pub type HarnessAttestations<E> = Vec<(
    Vec<(Attestation<E>, SubnetId)>,
    Option<SignedAggregateAndProof<E>>,
)>;

pub type HarnessSyncContributions<E> = Vec<(
    Vec<(SyncCommitteeMessage, usize)>,
    Option<SignedContributionAndProof<E>>,
)>;

impl<E, Hot, Cold> BeaconChainHarness<BaseHarnessType<E, Hot, Cold>>
where
    E: EthSpec,
    Hot: ItemStore<E>,
    Cold: ItemStore<E>,
{
    pub fn builder(eth_spec_instance: E) -> Builder<BaseHarnessType<E, Hot, Cold>> {
        Builder::new(eth_spec_instance)
    }

    pub fn logger(&self) -> &slog::Logger {
        &self.chain.log
    }

    pub fn execution_block_generator(&self) -> RwLockWriteGuard<'_, ExecutionBlockGenerator<E>> {
        self.mock_execution_layer
            .as_ref()
            .expect("harness was not built with mock execution layer")
            .server
            .execution_block_generator()
    }

    pub fn get_all_validators(&self) -> Vec<usize> {
        (0..self.validator_keypairs.len()).collect()
    }

    pub fn slots_per_epoch(&self) -> u64 {
        E::slots_per_epoch()
    }

    pub fn epoch_start_slot(&self, epoch: u64) -> u64 {
        let epoch = Epoch::new(epoch);
        epoch.start_slot(E::slots_per_epoch()).into()
    }

    pub fn shutdown_reasons(&self) -> Vec<ShutdownReason> {
        let mutex = self.shutdown_receiver.clone();
        let mut receiver = mutex.lock();
        std::iter::from_fn(move || match receiver.try_next() {
            Ok(Some(s)) => Some(s),
            Ok(None) => panic!("shutdown sender dropped"),
            Err(_) => None,
        })
        .collect()
    }

    pub fn get_current_state(&self) -> BeaconState<E> {
        self.chain.head().unwrap().beacon_state
    }

    pub fn get_current_state_and_root(&self) -> (BeaconState<E>, Hash256) {
        let head = self.chain.head().unwrap();
        let state_root = head.beacon_state_root();
        (head.beacon_state, state_root)
    }

    pub fn get_current_slot(&self) -> Slot {
        self.chain.slot().unwrap()
    }

    pub fn get_block(
        &self,
        block_hash: SignedBeaconBlockHash,
    ) -> Option<SignedBeaconBlock<E, BlindedPayload<E>>> {
        self.chain.get_blinded_block(&block_hash.into()).unwrap()
    }

    pub fn block_exists(&self, block_hash: SignedBeaconBlockHash) -> bool {
        self.get_block(block_hash).is_some()
    }

    pub fn get_hot_state(&self, state_hash: BeaconStateHash) -> Option<BeaconState<E>> {
        self.chain
            .store
            .load_hot_state(&state_hash.into())
            .unwrap()
            .map(|(state, _)| state)
    }

    pub fn get_cold_state(&self, state_hash: BeaconStateHash) -> Option<BeaconState<E>> {
        self.chain
            .store
            .load_cold_state(&state_hash.into())
            .unwrap()
    }

    pub fn hot_state_exists(&self, state_hash: BeaconStateHash) -> bool {
        self.get_hot_state(state_hash).is_some()
    }

    pub fn cold_state_exists(&self, state_hash: BeaconStateHash) -> bool {
        self.get_cold_state(state_hash).is_some()
    }

    pub fn is_skipped_slot(&self, state: &BeaconState<E>, slot: Slot) -> bool {
        state.get_block_root(slot).unwrap() == state.get_block_root(slot - 1).unwrap()
    }

    pub fn make_block(
        &self,
        mut state: BeaconState<E>,
        slot: Slot,
    ) -> (SignedBeaconBlock<E>, BeaconState<E>) {
        assert_ne!(slot, 0, "can't produce a block at slot 0");
        assert!(slot >= state.slot());

        complete_state_advance(&mut state, None, slot, &self.spec)
            .expect("should be able to advance state to slot");

        state
            .build_all_caches(&self.spec)
            .expect("should build caches");

        let proposer_index = state.get_beacon_proposer_index(slot, &self.spec).unwrap();

        // If we produce two blocks for the same slot, they hash up to the same value and
        // BeaconChain errors out with `BlockIsAlreadyKnown`.  Vary the graffiti so that we produce
        // different blocks each time.
        let graffiti = Graffiti::from(self.rng.lock().gen::<[u8; 32]>());

        let randao_reveal = self.sign_randao_reveal(&state, proposer_index, slot);

        let (block, state) = self
            .chain
            .produce_block_on_state(
                state,
                None,
                slot,
                randao_reveal,
                Some(graffiti),
                ProduceBlockVerification::VerifyRandao,
            )
            .unwrap();

        let signed_block = block.sign(
            &self.validator_keypairs[proposer_index].sk,
            &state.fork(),
            state.genesis_validators_root(),
            &self.spec,
        );

        (signed_block, state)
    }

    /// Useful for the `per_block_processing` tests. Creates a block, and returns the state after
    /// caches are built but before the generated block is processed.
    pub fn make_block_return_pre_state(
        &self,
        mut state: BeaconState<E>,
        slot: Slot,
    ) -> (SignedBeaconBlock<E>, BeaconState<E>) {
        assert_ne!(slot, 0, "can't produce a block at slot 0");
        assert!(slot >= state.slot());

        complete_state_advance(&mut state, None, slot, &self.spec)
            .expect("should be able to advance state to slot");

        state
            .build_all_caches(&self.spec)
            .expect("should build caches");

        let proposer_index = state.get_beacon_proposer_index(slot, &self.spec).unwrap();

        // If we produce two blocks for the same slot, they hash up to the same value and
        // BeaconChain errors out with `BlockIsAlreadyKnown`.  Vary the graffiti so that we produce
        // different blocks each time.
        let graffiti = Graffiti::from(self.rng.lock().gen::<[u8; 32]>());

        let randao_reveal = self.sign_randao_reveal(&state, proposer_index, slot);

        let pre_state = state.clone();

        let (block, state) = self
            .chain
            .produce_block_on_state(
                state,
                None,
                slot,
                randao_reveal,
                Some(graffiti),
                ProduceBlockVerification::VerifyRandao,
            )
            .unwrap();

        let signed_block = block.sign(
            &self.validator_keypairs[proposer_index].sk,
            &state.fork(),
            state.genesis_validators_root(),
            &self.spec,
        );

        (signed_block, pre_state)
    }

    /// Create a randao reveal for a block at `slot`.
    pub fn sign_randao_reveal(
        &self,
        state: &BeaconState<E>,
        proposer_index: usize,
        slot: Slot,
    ) -> Signature {
        let epoch = slot.epoch(E::slots_per_epoch());
        let domain = self.spec.get_domain(
            epoch,
            Domain::Randao,
            &state.fork(),
            state.genesis_validators_root(),
        );
        let message = epoch.signing_root(domain);
        let sk = &self.validator_keypairs[proposer_index].sk;
        sk.sign(message)
    }

    /// Produces an "unaggregated" attestation for the given `slot` and `index` that attests to
    /// `beacon_block_root`. The provided `state` should match the `block.state_root` for the
    /// `block` identified by `beacon_block_root`.
    ///
    /// The attestation doesn't _really_ have anything about it that makes it unaggregated per say,
    /// however this function is only required in the context of forming an unaggregated
    /// attestation. It would be an (undetectable) violation of the protocol to create a
    /// `SignedAggregateAndProof` based upon the output of this function.
    ///
    /// This function will produce attestations to optimistic blocks, which is against the
    /// specification but useful during testing.
    pub fn produce_unaggregated_attestation_for_block(
        &self,
        slot: Slot,
        index: CommitteeIndex,
        beacon_block_root: Hash256,
        mut state: Cow<BeaconState<E>>,
        state_root: Hash256,
    ) -> Result<Attestation<E>, BeaconChainError> {
        let epoch = slot.epoch(E::slots_per_epoch());

        if state.slot() > slot {
            return Err(BeaconChainError::CannotAttestToFutureState);
        } else if state.current_epoch() < epoch {
            let mut_state = state.to_mut();
            // Only perform a "partial" state advance since we do not require the state roots to be
            // accurate.
            partial_state_advance(
                mut_state,
                Some(state_root),
                epoch.start_slot(E::slots_per_epoch()),
                &self.spec,
            )?;
            mut_state.build_committee_cache(RelativeEpoch::Current, &self.spec)?;
        }

        let committee_len = state.get_beacon_committee(slot, index)?.committee.len();

        let target_slot = epoch.start_slot(E::slots_per_epoch());
        let target_root = if state.slot() <= target_slot {
            beacon_block_root
        } else {
            *state.get_block_root(target_slot)?
        };

        Ok(Attestation {
            aggregation_bits: BitList::with_capacity(committee_len)?,
            data: AttestationData {
                slot,
                index,
                beacon_block_root,
                source: state.current_justified_checkpoint(),
                target: Checkpoint {
                    epoch,
                    root: target_root,
                },
            },
            signature: AggregateSignature::empty(),
        })
    }

    /// A list of attestations for each committee for the given slot.
    ///
    /// The first layer of the Vec is organised per committee. For example, if the return value is
    /// called `all_attestations`, then all attestations in `all_attestations[0]` will be for
    /// committee 0, whilst all in `all_attestations[1]` will be for committee 1.
    pub fn make_unaggregated_attestations(
        &self,
        attesting_validators: &[usize],
        state: &BeaconState<E>,
        state_root: Hash256,
        head_block_root: SignedBeaconBlockHash,
        attestation_slot: Slot,
    ) -> Vec<Vec<(Attestation<E>, SubnetId)>> {
        let committee_count = state.get_committee_count_at_slot(state.slot()).unwrap();
        let fork = self
            .spec
            .fork_at_epoch(attestation_slot.epoch(E::slots_per_epoch()));

        state
            .get_beacon_committees_at_slot(attestation_slot)
            .expect("should get committees")
            .iter()
            .map(|bc| {
                bc.committee
                    .par_iter()
                    .enumerate()
                    .filter_map(|(i, validator_index)| {
                        if !attesting_validators.contains(validator_index) {
                            return None;
                        }
                        let mut attestation = self
                            .produce_unaggregated_attestation_for_block(
                                attestation_slot,
                                bc.index,
                                head_block_root.into(),
                                Cow::Borrowed(state),
                                state_root,
                            )
                            .unwrap();

                        attestation.aggregation_bits.set(i, true).unwrap();

                        attestation.signature = {
                            let domain = self.spec.get_domain(
                                attestation.data.target.epoch,
                                Domain::BeaconAttester,
                                &fork,
                                state.genesis_validators_root(),
                            );

                            let message = attestation.data.signing_root(domain);

                            let mut agg_sig = AggregateSignature::infinity();

                            agg_sig.add_assign(
                                &self.validator_keypairs[*validator_index].sk.sign(message),
                            );

                            agg_sig
                        };

                        let subnet_id = SubnetId::compute_subnet_for_attestation_data::<E>(
                            &attestation.data,
                            committee_count,
                            &self.chain.spec,
                        )
                        .unwrap();

                        Some((attestation, subnet_id))
                    })
                    .collect()
            })
            .collect()
    }

    /// A list of sync messages for the given state.
    pub fn make_sync_committee_messages(
        &self,
        state: &BeaconState<E>,
        head_block_root: Hash256,
        message_slot: Slot,
        relative_sync_committee: RelativeSyncCommittee,
    ) -> Vec<Vec<(SyncCommitteeMessage, usize)>> {
        let sync_committee: Arc<SyncCommittee<E>> = match relative_sync_committee {
            RelativeSyncCommittee::Current => state
                .current_sync_committee()
                .expect("should be called on altair beacon state")
                .clone(),
            RelativeSyncCommittee::Next => state
                .next_sync_committee()
                .expect("should be called on altair beacon state")
                .clone(),
        };
        let fork = self
            .spec
            .fork_at_epoch(message_slot.epoch(E::slots_per_epoch()));

        sync_committee
            .pubkeys
            .as_ref()
            .chunks(E::sync_subcommittee_size())
            .map(|subcommittee| {
                subcommittee
                    .iter()
                    .enumerate()
                    .map(|(subcommittee_position, pubkey)| {
                        let validator_index = self
                            .chain
                            .validator_index(pubkey)
                            .expect("should find validator index")
                            .expect("pubkey should exist in the beacon chain");

                        let sync_message = SyncCommitteeMessage::new::<E>(
                            message_slot,
                            head_block_root,
                            validator_index as u64,
                            &self.validator_keypairs[validator_index].sk,
                            &fork,
                            state.genesis_validators_root(),
                            &self.spec,
                        );

                        (sync_message, subcommittee_position)
                    })
                    .collect()
            })
            .collect()
    }

    /// Deprecated: Use make_unaggregated_attestations() instead.
    ///
    /// A list of attestations for each committee for the given slot.
    ///
    /// The first layer of the Vec is organised per committee. For example, if the return value is
    /// called `all_attestations`, then all attestations in `all_attestations[0]` will be for
    /// committee 0, whilst all in `all_attestations[1]` will be for committee 1.
    pub fn get_unaggregated_attestations(
        &self,
        attestation_strategy: &AttestationStrategy,
        state: &BeaconState<E>,
        state_root: Hash256,
        head_block_root: Hash256,
        attestation_slot: Slot,
    ) -> Vec<Vec<(Attestation<E>, SubnetId)>> {
        let validators: Vec<usize> = match attestation_strategy {
            AttestationStrategy::AllValidators => self.get_all_validators(),
            AttestationStrategy::SomeValidators(vals) => vals.clone(),
        };
        self.make_unaggregated_attestations(
            &validators,
            state,
            state_root,
            head_block_root.into(),
            attestation_slot,
        )
    }

    pub fn make_attestations(
        &self,
        attesting_validators: &[usize],
        state: &BeaconState<E>,
        state_root: Hash256,
        block_hash: SignedBeaconBlockHash,
        slot: Slot,
    ) -> HarnessAttestations<E> {
        let unaggregated_attestations = self.make_unaggregated_attestations(
            attesting_validators,
            state,
            state_root,
            block_hash,
            slot,
        );
        let fork = self.spec.fork_at_epoch(slot.epoch(E::slots_per_epoch()));

        let aggregated_attestations: Vec<Option<SignedAggregateAndProof<E>>> =
            unaggregated_attestations
                .iter()
                .map(|committee_attestations| {
                    // If there are any attestations in this committee, create an aggregate.
                    if let Some((attestation, _)) = committee_attestations.first() {
                        let bc = state
                            .get_beacon_committee(attestation.data.slot, attestation.data.index)
                            .unwrap();

                        // Find an aggregator if one exists. Return `None` if there are no
                        // aggregators.
                        let aggregator_index = bc
                            .committee
                            .iter()
                            .find(|&validator_index| {
                                if !attesting_validators.contains(validator_index) {
                                    return false;
                                }

                                let selection_proof = SelectionProof::new::<E>(
                                    slot,
                                    &self.validator_keypairs[*validator_index].sk,
                                    &fork,
                                    state.genesis_validators_root(),
                                    &self.spec,
                                );

                                selection_proof
                                    .is_aggregator(bc.committee.len(), &self.spec)
                                    .unwrap_or(false)
                            })
                            .copied()?;

                        // If the chain is able to produce an aggregate, use that. Otherwise, build an
                        // aggregate locally.
                        let aggregate = self
                            .chain
                            .get_aggregated_attestation(&attestation.data)
                            .unwrap()
                            .unwrap_or_else(|| {
                                committee_attestations.iter().skip(1).fold(
                                    attestation.clone(),
                                    |mut agg, (att, _)| {
                                        agg.aggregate(att);
                                        agg
                                    },
                                )
                            });

                        let signed_aggregate = SignedAggregateAndProof::from_aggregate(
                            aggregator_index as u64,
                            aggregate,
                            None,
                            &self.validator_keypairs[aggregator_index].sk,
                            &fork,
                            state.genesis_validators_root(),
                            &self.spec,
                        );

                        Some(signed_aggregate)
                    } else {
                        None
                    }
                })
                .collect();

        unaggregated_attestations
            .into_iter()
            .zip(aggregated_attestations)
            .collect()
    }

    pub fn make_sync_contributions(
        &self,
        state: &BeaconState<E>,
        block_hash: Hash256,
        slot: Slot,
        relative_sync_committee: RelativeSyncCommittee,
    ) -> HarnessSyncContributions<E> {
        let sync_messages =
            self.make_sync_committee_messages(state, block_hash, slot, relative_sync_committee);

        let sync_contributions: Vec<Option<SignedContributionAndProof<E>>> = sync_messages
            .iter()
            .enumerate()
            .map(|(subnet_id, committee_messages)| {
                // If there are any sync messages in this committee, create an aggregate.
                if let Some((sync_message, subcommittee_position)) = committee_messages.first() {
                    let sync_committee: Arc<SyncCommittee<E>> = state
                        .current_sync_committee()
                        .expect("should be called on altair beacon state")
                        .clone();

                    let aggregator_index = sync_committee
                        .get_subcommittee_pubkeys(subnet_id)
                        .unwrap()
                        .iter()
                        .find_map(|pubkey| {
                            let validator_index = self
                                .chain
                                .validator_index(pubkey)
                                .expect("should find validator index")
                                .expect("pubkey should exist in the beacon chain");

                            let selection_proof = SyncSelectionProof::new::<E>(
                                slot,
                                subnet_id as u64,
                                &self.validator_keypairs[validator_index].sk,
                                &state.fork(),
                                state.genesis_validators_root(),
                                &self.spec,
                            );

                            selection_proof
                                .is_aggregator::<E>()
                                .expect("should determine aggregator")
                                .then(|| validator_index)
                        })?;

                    let default = SyncCommitteeContribution::from_message(
                        sync_message,
                        subnet_id as u64,
                        *subcommittee_position,
                    )
                    .expect("should derive sync contribution");

                    let aggregate = committee_messages.iter().skip(1).fold(
                        default,
                        |mut agg, (sig, position)| {
                            let contribution = SyncCommitteeContribution::from_message(
                                sig,
                                subnet_id as u64,
                                *position,
                            )
                            .expect("should derive sync contribution");
                            agg.aggregate(&contribution);
                            agg
                        },
                    );

                    let signed_aggregate = SignedContributionAndProof::from_aggregate(
                        aggregator_index as u64,
                        aggregate,
                        None,
                        &self.validator_keypairs[aggregator_index].sk,
                        &state.fork(),
                        state.genesis_validators_root(),
                        &self.spec,
                    );

                    Some(signed_aggregate)
                } else {
                    None
                }
            })
            .collect();

        sync_messages.into_iter().zip(sync_contributions).collect()
    }

    pub fn make_attester_slashing(&self, validator_indices: Vec<u64>) -> AttesterSlashing<E> {
        let mut attestation_1 = IndexedAttestation {
            attesting_indices: VariableList::new(validator_indices).unwrap(),
            data: AttestationData {
                slot: Slot::new(0),
                index: 0,
                beacon_block_root: Hash256::zero(),
                target: Checkpoint {
                    root: Hash256::zero(),
                    epoch: Epoch::new(0),
                },
                source: Checkpoint {
                    root: Hash256::zero(),
                    epoch: Epoch::new(0),
                },
            },
            signature: AggregateSignature::infinity(),
        };

        let mut attestation_2 = attestation_1.clone();
        attestation_2.data.index += 1;

        for attestation in &mut [&mut attestation_1, &mut attestation_2] {
            for &i in &attestation.attesting_indices {
                let sk = &self.validator_keypairs[i as usize].sk;

                let fork = self.chain.head_info().unwrap().fork;
                let genesis_validators_root = self.chain.genesis_validators_root;

                let domain = self.chain.spec.get_domain(
                    attestation.data.target.epoch,
                    Domain::BeaconAttester,
                    &fork,
                    genesis_validators_root,
                );
                let message = attestation.data.signing_root(domain);

                attestation.signature.add_assign(&sk.sign(message));
            }
        }

        AttesterSlashing {
            attestation_1,
            attestation_2,
        }
    }

    pub fn make_attester_slashing_different_indices(
        &self,
        validator_indices_1: Vec<u64>,
        validator_indices_2: Vec<u64>,
    ) -> AttesterSlashing<E> {
        let data = AttestationData {
            slot: Slot::new(0),
            index: 0,
            beacon_block_root: Hash256::zero(),
            target: Checkpoint {
                root: Hash256::zero(),
                epoch: Epoch::new(0),
            },
            source: Checkpoint {
                root: Hash256::zero(),
                epoch: Epoch::new(0),
            },
        };

        let mut attestation_1 = IndexedAttestation {
            attesting_indices: VariableList::new(validator_indices_1).unwrap(),
            data: data.clone(),
            signature: AggregateSignature::infinity(),
        };

        let mut attestation_2 = IndexedAttestation {
            attesting_indices: VariableList::new(validator_indices_2).unwrap(),
            data,
            signature: AggregateSignature::infinity(),
        };

        attestation_2.data.index += 1;

        for attestation in &mut [&mut attestation_1, &mut attestation_2] {
            for &i in &attestation.attesting_indices {
                let sk = &self.validator_keypairs[i as usize].sk;

                let fork = self.chain.head_info().unwrap().fork;
                let genesis_validators_root = self.chain.genesis_validators_root;

                let domain = self.chain.spec.get_domain(
                    attestation.data.target.epoch,
                    Domain::BeaconAttester,
                    &fork,
                    genesis_validators_root,
                );
                let message = attestation.data.signing_root(domain);

                attestation.signature.add_assign(&sk.sign(message));
            }
        }

        AttesterSlashing {
            attestation_1,
            attestation_2,
        }
    }

    pub fn make_proposer_slashing(&self, validator_index: u64) -> ProposerSlashing {
        let mut block_header_1 = self
            .chain
            .head_beacon_block()
            .unwrap()
            .message()
            .block_header();
        block_header_1.proposer_index = validator_index;

        let mut block_header_2 = block_header_1.clone();
        block_header_2.state_root = Hash256::zero();

        let sk = &self.validator_keypairs[validator_index as usize].sk;
        let fork = self.chain.head_info().unwrap().fork;
        let genesis_validators_root = self.chain.genesis_validators_root;

        let mut signed_block_headers = vec![block_header_1, block_header_2]
            .into_iter()
            .map(|block_header| {
                block_header.sign::<E>(sk, &fork, genesis_validators_root, &self.chain.spec)
            })
            .collect::<Vec<_>>();

        ProposerSlashing {
            signed_header_2: signed_block_headers.remove(1),
            signed_header_1: signed_block_headers.remove(0),
        }
    }

    pub fn make_voluntary_exit(&self, validator_index: u64, epoch: Epoch) -> SignedVoluntaryExit {
        let sk = &self.validator_keypairs[validator_index as usize].sk;
        let fork = self.chain.head_info().unwrap().fork;
        let genesis_validators_root = self.chain.genesis_validators_root;

        VoluntaryExit {
            epoch,
            validator_index,
        }
        .sign(sk, &fork, genesis_validators_root, &self.chain.spec)
    }

    pub fn add_voluntary_exit(
        &self,
        block: &mut BeaconBlock<E>,
        validator_index: u64,
        epoch: Epoch,
    ) {
        let exit = self.make_voluntary_exit(validator_index, epoch);
        block.body_mut().voluntary_exits_mut().push(exit).unwrap();
    }

    /// Create a new block, apply `block_modifier` to it, sign it and return it.
    ///
    /// The state returned is a pre-block state at the same slot as the produced block.
    pub fn make_block_with_modifier(
        &self,
        state: BeaconState<E>,
        slot: Slot,
        block_modifier: impl FnOnce(&mut BeaconBlock<E>),
    ) -> (SignedBeaconBlock<E>, BeaconState<E>) {
        assert_ne!(slot, 0, "can't produce a block at slot 0");
        assert!(slot >= state.slot());

        let (block, state) = self.make_block_return_pre_state(state, slot);
        let (mut block, _) = block.deconstruct();

        block_modifier(&mut block);

        let proposer_index = state.get_beacon_proposer_index(slot, &self.spec).unwrap();

        let signed_block = block.sign(
            &self.validator_keypairs[proposer_index as usize].sk,
            &state.fork(),
            state.genesis_validators_root(),
            &self.spec,
        );
        (signed_block, state)
    }

    pub fn make_deposits<'a>(
        &self,
        state: &'a mut BeaconState<E>,
        num_deposits: usize,
        invalid_pubkey: Option<PublicKeyBytes>,
        invalid_signature: Option<SignatureBytes>,
    ) -> (Vec<Deposit>, &'a mut BeaconState<E>) {
        let mut datas = vec![];

        for _ in 0..num_deposits {
            let keypair = Keypair::random();
            let pubkeybytes = PublicKeyBytes::from(keypair.pk.clone());

            let mut data = DepositData {
                pubkey: pubkeybytes,
                withdrawal_credentials: Hash256::from_slice(
                    &get_withdrawal_credentials(&keypair.pk, self.spec.bls_withdrawal_prefix_byte)
                        [..],
                ),
                amount: self.spec.min_deposit_amount,
                signature: SignatureBytes::empty(),
            };

            data.signature = data.create_signature(&keypair.sk, &self.spec);

            if let Some(invalid_pubkey) = invalid_pubkey {
                data.pubkey = invalid_pubkey;
            }
            if let Some(invalid_signature) = invalid_signature.clone() {
                data.signature = invalid_signature;
            }
            datas.push(data);
        }

        // Vector containing all leaves
        let leaves = datas
            .iter()
            .map(|data| data.tree_hash_root())
            .collect::<Vec<_>>();

        // Building a VarList from leaves
        let deposit_data_list = VariableList::<_, U4294967296>::from(leaves.clone());

        // Setting the deposit_root to be the tree_hash_root of the VarList
        state.eth1_data_mut().deposit_root = deposit_data_list.tree_hash_root();
        state.eth1_data_mut().deposit_count = num_deposits as u64;
        *state.eth1_deposit_index_mut() = 0;

        // Building the merkle tree used for generating proofs
        let tree = MerkleTree::create(&leaves[..], self.spec.deposit_contract_tree_depth as usize);

        // Building proofs
        let mut proofs = vec![];
        for i in 0..leaves.len() {
            let (_, mut proof) =
                tree.generate_proof(i, self.spec.deposit_contract_tree_depth as usize);
            proof.push(Hash256::from_slice(&int_to_bytes32(leaves.len() as u64)));
            proofs.push(proof);
        }

        // Building deposits
        let deposits = datas
            .into_par_iter()
            .zip(proofs.into_par_iter())
            .map(|(data, proof)| (data, proof.into()))
            .map(|(data, proof)| Deposit { proof, data })
            .collect::<Vec<_>>();

        // Pushing deposits to block body
        (deposits, state)
    }

    pub fn process_block(
        &self,
        slot: Slot,
        block: SignedBeaconBlock<E>,
    ) -> Result<SignedBeaconBlockHash, BlockError<E>> {
        self.set_current_slot(slot);
        let block_hash: SignedBeaconBlockHash = self.chain.process_block(block)?.into();
        self.chain.fork_choice()?;
        Ok(block_hash)
    }

    pub fn process_block_result(
        &self,
        block: SignedBeaconBlock<E>,
    ) -> Result<SignedBeaconBlockHash, BlockError<E>> {
        let block_hash: SignedBeaconBlockHash = self.chain.process_block(block)?.into();
        self.chain.fork_choice().unwrap();
        Ok(block_hash)
    }

    pub fn process_attestations(&self, attestations: HarnessAttestations<E>) {
        let num_validators = self.validator_keypairs.len();
        let mut unaggregated = Vec::with_capacity(num_validators);
        // This is an over-allocation, but it should be fine. It won't be *that* memory hungry and
        // it's nice to have fast tests.
        let mut aggregated = Vec::with_capacity(num_validators);

        for (unaggregated_attestations, maybe_signed_aggregate) in attestations.iter() {
            for (attn, subnet) in unaggregated_attestations {
                unaggregated.push((attn, Some(*subnet)));
            }

            if let Some(a) = maybe_signed_aggregate {
                aggregated.push(a)
            }
        }

        for result in self
            .chain
            .batch_verify_unaggregated_attestations_for_gossip(unaggregated.into_iter())
            .unwrap()
        {
            let verified = result.unwrap();
            self.chain.add_to_naive_aggregation_pool(&verified).unwrap();
        }

        for result in self
            .chain
            .batch_verify_aggregated_attestations_for_gossip(aggregated.into_iter())
            .unwrap()
        {
            let verified = result.unwrap();
            self.chain
                .apply_attestation_to_fork_choice(&verified)
                .unwrap();
            self.chain.add_to_block_inclusion_pool(&verified).unwrap();
        }
    }

    pub fn set_current_slot(&self, slot: Slot) {
        let current_slot = self.chain.slot().unwrap();
        let current_epoch = current_slot.epoch(E::slots_per_epoch());
        let epoch = slot.epoch(E::slots_per_epoch());
        assert!(
            epoch >= current_epoch,
            "Jumping backwards to an earlier epoch isn't well defined. \
             Please generate test blocks epoch-by-epoch instead."
        );
        self.chain.slot_clock.set_slot(slot.into());
    }

    pub fn add_block_at_slot(
        &self,
        slot: Slot,
        state: BeaconState<E>,
    ) -> Result<(SignedBeaconBlockHash, SignedBeaconBlock<E>, BeaconState<E>), BlockError<E>> {
        self.set_current_slot(slot);
        let (block, new_state) = self.make_block(state, slot);
        let block_hash = self.process_block(slot, block.clone())?;
        Ok((block_hash, block, new_state))
    }

    pub fn attest_block(
        &self,
        state: &BeaconState<E>,
        state_root: Hash256,
        block_hash: SignedBeaconBlockHash,
        block: &SignedBeaconBlock<E>,
        validators: &[usize],
    ) {
        let attestations =
            self.make_attestations(validators, state, state_root, block_hash, block.slot());
        self.process_attestations(attestations);
    }

    pub fn add_attested_block_at_slot(
        &self,
        slot: Slot,
        state: BeaconState<E>,
        state_root: Hash256,
        validators: &[usize],
    ) -> Result<(SignedBeaconBlockHash, BeaconState<E>), BlockError<E>> {
        let (block_hash, block, state) = self.add_block_at_slot(slot, state)?;
        self.attest_block(&state, state_root, block_hash, &block, validators);
        Ok((block_hash, state))
    }

    pub fn add_attested_blocks_at_slots(
        &self,
        state: BeaconState<E>,
        state_root: Hash256,
        slots: &[Slot],
        validators: &[usize],
    ) -> AddBlocksResult<E> {
        assert!(!slots.is_empty());
        self.add_attested_blocks_at_slots_given_lbh(state, state_root, slots, validators, None)
    }

    fn add_attested_blocks_at_slots_given_lbh(
        &self,
        mut state: BeaconState<E>,
        state_root: Hash256,
        slots: &[Slot],
        validators: &[usize],
        mut latest_block_hash: Option<SignedBeaconBlockHash>,
    ) -> AddBlocksResult<E> {
        assert!(
            slots.windows(2).all(|w| w[0] <= w[1]),
            "Slots have to be sorted"
        ); // slice.is_sorted() isn't stabilized at the moment of writing this
        let mut block_hash_from_slot: HashMap<Slot, SignedBeaconBlockHash> = HashMap::new();
        let mut state_hash_from_slot: HashMap<Slot, BeaconStateHash> = HashMap::new();
        for slot in slots {
            let (block_hash, new_state) = self
                .add_attested_block_at_slot(*slot, state, state_root, validators)
                .unwrap();
            state = new_state;
            block_hash_from_slot.insert(*slot, block_hash);
            state_hash_from_slot.insert(*slot, state.tree_hash_root().into());
            latest_block_hash = Some(block_hash);
        }
        (
            block_hash_from_slot,
            state_hash_from_slot,
            latest_block_hash.unwrap(),
            state,
        )
    }

    /// A monstrosity of great usefulness.
    ///
    /// Calls `add_attested_blocks_at_slots` for each of the chains in `chains`,
    /// taking care to batch blocks by epoch so that the slot clock gets advanced one
    /// epoch at a time.
    ///
    /// Chains is a vec of `(state, slots, validators)` tuples.
    pub fn add_blocks_on_multiple_chains(
        &self,
        chains: Vec<(BeaconState<E>, Vec<Slot>, Vec<usize>)>,
    ) -> Vec<AddBlocksResult<E>> {
        let slots_per_epoch = E::slots_per_epoch();

        let min_epoch = chains
            .iter()
            .map(|(_, slots, _)| slots.iter().min().unwrap())
            .min()
            .unwrap()
            .epoch(slots_per_epoch);
        let max_epoch = chains
            .iter()
            .map(|(_, slots, _)| slots.iter().max().unwrap())
            .max()
            .unwrap()
            .epoch(slots_per_epoch);

        let mut chains = chains
            .into_iter()
            .map(|(state, slots, validators)| {
                (
                    state,
                    slots,
                    validators,
                    HashMap::new(),
                    HashMap::new(),
                    SignedBeaconBlockHash::from(Hash256::zero()),
                )
            })
            .collect::<Vec<_>>();

        for epoch in min_epoch.as_u64()..=max_epoch.as_u64() {
            let mut new_chains = vec![];

            for (
                mut head_state,
                slots,
                validators,
                mut block_hashes,
                mut state_hashes,
                head_block,
            ) in chains
            {
                let epoch_slots = slots
                    .iter()
                    .filter(|s| s.epoch(slots_per_epoch).as_u64() == epoch)
                    .copied()
                    .collect::<Vec<_>>();

                let head_state_root = head_state.update_tree_hash_cache().unwrap();
                let (new_block_hashes, new_state_hashes, new_head_block, new_head_state) = self
                    .add_attested_blocks_at_slots_given_lbh(
                        head_state,
                        head_state_root,
                        &epoch_slots,
                        &validators,
                        Some(head_block),
                    );

                block_hashes.extend(new_block_hashes);
                state_hashes.extend(new_state_hashes);

                new_chains.push((
                    new_head_state,
                    slots,
                    validators,
                    block_hashes,
                    state_hashes,
                    new_head_block,
                ));
            }

            chains = new_chains;
        }

        chains
            .into_iter()
            .map(|(state, _, _, block_hashes, state_hashes, head_block)| {
                (block_hashes, state_hashes, head_block, state)
            })
            .collect()
    }

    pub fn get_finalized_checkpoints(&self) -> HashSet<SignedBeaconBlockHash> {
        let chain_dump = self.chain.chain_dump().unwrap();
        chain_dump
            .iter()
            .cloned()
            .map(|checkpoint| checkpoint.beacon_state.finalized_checkpoint().root.into())
            .filter(|block_hash| *block_hash != Hash256::zero().into())
            .collect()
    }

    /// Deprecated: Do not modify the slot clock manually; rely on add_attested_blocks_at_slots()
    ///             instead
    ///
    /// Advance the slot of the `BeaconChain`.
    ///
    /// Does not produce blocks or attestations.
    pub fn advance_slot(&self) {
        self.chain.slot_clock.advance_slot();
    }

    /// Deprecated: Use make_block() instead
    ///
    /// Returns a newly created block, signed by the proposer for the given slot.
    pub fn build_block(
        &self,
        state: BeaconState<E>,
        slot: Slot,
        _block_strategy: BlockStrategy,
    ) -> (SignedBeaconBlock<E>, BeaconState<E>) {
        self.make_block(state, slot)
    }

    /// Uses `Self::extend_chain` to build the chain out to the `target_slot`.
    pub fn extend_to_slot(&self, target_slot: Slot) -> Hash256 {
        if self.chain.slot().unwrap() == self.chain.head_info().unwrap().slot {
            self.advance_slot();
        }

        let num_slots = target_slot
            .as_usize()
            .checked_sub(self.chain.slot().unwrap().as_usize())
            .expect("target_slot must be >= current_slot")
            .checked_add(1)
            .unwrap();

        self.extend_slots(num_slots)
    }

    /// Uses `Self::extend_chain` to `num_slots` blocks.
    ///
    /// Utilizes:
    ///
    ///  - BlockStrategy::OnCanonicalHead,
    ///  - AttestationStrategy::AllValidators,
    pub fn extend_slots(&self, num_slots: usize) -> Hash256 {
        if self.chain.slot().unwrap() == self.chain.head_info().unwrap().slot {
            self.advance_slot();
        }

        self.extend_chain(
            num_slots,
            BlockStrategy::OnCanonicalHead,
            AttestationStrategy::AllValidators,
        )
    }

    /// Deprecated: Use add_attested_blocks_at_slots() instead
    ///
    /// Extend the `BeaconChain` with some blocks and attestations. Returns the root of the
    /// last-produced block (the head of the chain).
    ///
    /// Chain will be extended by `num_blocks` blocks.
    ///
    /// The `block_strategy` dictates where the new blocks will be placed.
    ///
    /// The `attestation_strategy` dictates which validators will attest to the newly created
    /// blocks.
    pub fn extend_chain(
        &self,
        num_blocks: usize,
        block_strategy: BlockStrategy,
        attestation_strategy: AttestationStrategy,
    ) -> Hash256 {
        let (mut state, slots) = match block_strategy {
            BlockStrategy::OnCanonicalHead => {
                let current_slot: u64 = self.get_current_slot().into();
                let slots: Vec<Slot> = (current_slot..(current_slot + (num_blocks as u64)))
                    .map(Slot::new)
                    .collect();
                let state = self.get_current_state();
                (state, slots)
            }
            BlockStrategy::ForkCanonicalChainAt {
                previous_slot,
                first_slot,
            } => {
                let first_slot_: u64 = first_slot.into();
                let slots: Vec<Slot> = (first_slot_..(first_slot_ + (num_blocks as u64)))
                    .map(Slot::new)
                    .collect();
                let state = self
                    .chain
                    .state_at_slot(previous_slot, StateSkipConfig::WithStateRoots)
                    .unwrap();
                (state, slots)
            }
        };
        let validators = match attestation_strategy {
            AttestationStrategy::AllValidators => self.get_all_validators(),
            AttestationStrategy::SomeValidators(vals) => vals,
        };
        let state_root = state.update_tree_hash_cache().unwrap();
        let (_, _, last_produced_block_hash, _) =
            self.add_attested_blocks_at_slots(state, state_root, &slots, &validators);
        last_produced_block_hash.into()
    }

    /// Deprecated: Use add_attested_blocks_at_slots() instead
    ///
    /// Creates two forks:
    ///
    ///  - The "honest" fork: created by the `honest_validators` who have built `honest_fork_blocks`
    /// on the head
    ///  - The "faulty" fork: created by the `faulty_validators` who skipped a slot and
    /// then built `faulty_fork_blocks`.
    ///
    /// Returns `(honest_head, faulty_head)`, the roots of the blocks at the top of each chain.
    pub fn generate_two_forks_by_skipping_a_block(
        &self,
        honest_validators: &[usize],
        faulty_validators: &[usize],
        honest_fork_blocks: usize,
        faulty_fork_blocks: usize,
    ) -> (Hash256, Hash256) {
        let initial_head_slot = self
            .chain
            .head()
            .expect("should get head")
            .beacon_block
            .slot();

        // Move to the next slot so we may produce some more blocks on the head.
        self.advance_slot();

        // Extend the chain with blocks where only honest validators agree.
        let honest_head = self.extend_chain(
            honest_fork_blocks,
            BlockStrategy::OnCanonicalHead,
            AttestationStrategy::SomeValidators(honest_validators.to_vec()),
        );

        // Go back to the last block where all agreed, and build blocks upon it where only faulty nodes
        // agree.
        let faulty_head = self.extend_chain(
            faulty_fork_blocks,
            BlockStrategy::ForkCanonicalChainAt {
                previous_slot: initial_head_slot,
                // `initial_head_slot + 2` means one slot is skipped.
                first_slot: initial_head_slot + 2,
            },
            AttestationStrategy::SomeValidators(faulty_validators.to_vec()),
        );

        assert_ne!(honest_head, faulty_head, "forks should be distinct");

        (honest_head, faulty_head)
    }
}<|MERGE_RESOLUTION|>--- conflicted
+++ resolved
@@ -28,14 +28,7 @@
 use sensitive_url::SensitiveUrl;
 use slog::Logger;
 use slot_clock::TestingSlotClock;
-<<<<<<< HEAD
 use state_processing::state_advance::complete_state_advance;
-=======
-use state_processing::{
-    state_advance::{complete_state_advance, partial_state_advance},
-    StateRootStrategy,
-};
->>>>>>> 60449849
 use std::borrow::Cow;
 use std::collections::{HashMap, HashSet};
 use std::str::FromStr;
@@ -709,9 +702,7 @@
             return Err(BeaconChainError::CannotAttestToFutureState);
         } else if state.current_epoch() < epoch {
             let mut_state = state.to_mut();
-            // Only perform a "partial" state advance since we do not require the state roots to be
-            // accurate.
-            partial_state_advance(
+            complete_state_advance(
                 mut_state,
                 Some(state_root),
                 epoch.start_slot(E::slots_per_epoch()),
