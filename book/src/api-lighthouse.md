--- conflicted
+++ resolved
@@ -125,7 +125,7 @@
 
 
 ### `/lighthouse/ui/validator_metrics`
-Re-exposes certain metrics from the validator monitor to the HTTP API. This API requires that the beacon node to have the flag `--validator-monitor-auto`. This API will only return metrics for the validators currently being monitored and present in the POST data, or the validators running in the validator client. 
+Re-exposes certain metrics from the validator monitor to the HTTP API. This API requires that the beacon node to have the flag `--validator-monitor-auto`. This API will only return metrics for the validators currently being monitored and present in the POST data, or the validators running in the validator client.
 ```bash
 curl -X POST "http://localhost:5052/lighthouse/ui/validator_metrics" -d '{"indices": [12345]}' -H "Content-Type: application/json" | jq
 ```
@@ -356,7 +356,7 @@
 - `latest_cached_block_number` & `latest_cached_block_timestamp`: the block
 number and timestamp of the latest block we have in our block cache.
 	- For correct execution client voting this timestamp should be later than the
-`voting_target_timestamp`. 
+`voting_target_timestamp`.
 
 - `voting_target_timestamp`: The latest timestamp allowed for an execution layer block in this voting period.
 - `eth1_node_sync_status_percentage` (float): An estimate of how far the head of the
@@ -480,9 +480,9 @@
 ### `/lighthouse/liveness`
 
 POST request that checks if any of the given validators have attested in the given epoch. Returns a list
-of objects, each including the validator index, epoch, and `is_live` status of a requested validator. 
-
-This endpoint is used in doppelganger detection, and can only provide accurate information for the current, previous, or next epoch. 
+of objects, each including the validator index, epoch, and `is_live` status of a requested validator.
+
+This endpoint is used in doppelganger detection, and can only provide accurate information for the current, previous, or next epoch.
 
 > Note that for this API, if you insert an arbitrary epoch other than the previous, current or next epoch of the network, it will return `"code:400"` and `BAD_REQUEST`.
 
@@ -547,28 +547,6 @@
 on the specific meanings of these fields see the docs on [Checkpoint
 Sync](./checkpoint-sync.md#reconstructing-states).
 
-<<<<<<< HEAD
-### `/lighthouse/database/reconstruct`
-
-Instruct Lighthouse to begin reconstructing historic states, see
-[Reconstructing States](./checkpoint-sync.md#reconstructing-states). This is an alternative
-to the `--reconstruct-historic-states` flag.
-
-```
-curl -X POST "http://localhost:5052/lighthouse/database/reconstruct" | jq
-```
-
-```json
-"success"
-```
-
-The endpoint will return immediately. See the beacon node logs for an indication of progress.
-=======
-### `/lighthouse/database/historical_blocks`
-
-Manually provide `SignedBeaconBlock`s to backfill the database. This is intended
-for use by Lighthouse developers during testing only.
->>>>>>> c3321ddd
 
 ### `/lighthouse/merge_readiness`
 Returns the current difficulty and terminal total difficulty of the network. Before [The Merge](https://ethereum.org/en/roadmap/merge/) on 15<sup>th</sup> September 2022, you will see that the current difficulty is less than the terminal total difficulty, An example is shown below:
@@ -721,7 +699,7 @@
       ]
     }
   }
-]      
+]
 ```
 
 Caveats:
